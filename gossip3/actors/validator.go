--- conflicted
+++ resolved
@@ -2,8 +2,10 @@
 
 import (
 	"fmt"
-	"github.com/ipfs/go-cid"
-	"github.com/ipfs/go-ipld-cbor"
+	"strings"
+
+	cid "github.com/ipfs/go-cid"
+	cbornode "github.com/ipfs/go-ipld-cbor"
 	"github.com/quorumcontrol/chaintree/chaintree"
 	"github.com/quorumcontrol/chaintree/dag"
 	"github.com/quorumcontrol/chaintree/nodestore"
@@ -12,7 +14,6 @@
 	"github.com/quorumcontrol/storage"
 	"github.com/quorumcontrol/tupelo/consensus"
 	"github.com/quorumcontrol/tupelo/gossip3/messages"
-	"strings"
 )
 
 type stateTransaction struct {
@@ -25,106 +26,6 @@
 	payload       []byte
 }
 
-<<<<<<< HEAD
-=======
-type TransactionValidator struct {
-	middleware.LogAwareHolder
-	reader storage.Reader
-}
-
-const maxValidatorConcurrency = 10
-
-func NewTransactionValidatorProps(currentStateStore storage.Reader) *actor.Props {
-	return router.NewRoundRobinPool(maxValidatorConcurrency).WithProducer(func() actor.Actor {
-		return &TransactionValidator{
-			reader: currentStateStore,
-		}
-	}).WithMiddleware(
-		middleware.LoggingMiddleware,
-		plugin.Use(&middleware.LogPlugin{}),
-	)
-}
-
-func (tv *TransactionValidator) Receive(context actor.Context) {
-	switch msg := context.Message().(type) {
-	case *messages.Store:
-		tv.Log.Debugw("stateHandler initial", "key", msg.Key)
-		tv.handleStore(context, msg)
-	}
-}
-
-func (tv *TransactionValidator) handleStore(context actor.Context, msg *messages.Store) {
-	wrapper := &messages.TransactionWrapper{
-		Key:      msg.Key,
-		Value:    msg.Value,
-		Accepted: false,
-		Metadata: messages.MetadataMap{"seen": time.Now()},
-	}
-	var t messages.Transaction
-	_, err := t.UnmarshalMsg(msg.Value)
-	if err != nil {
-		tv.Log.Infow("error unmarshaling", "err", err)
-		context.Respond(wrapper)
-		return
-	}
-	wrapper.ConflictSetID = t.ConflictSetID()
-	wrapper.Transaction = &t
-	wrapper.TransactionID = msg.Key
-
-	bits, err := tv.reader.Get(t.ObjectID)
-	if err != nil {
-		panic(fmt.Errorf("error getting current state: %v", err))
-	}
-
-	var currTip []byte
-	if len(bits) > 0 {
-		var currentState messages.CurrentState
-		_, err := currentState.UnmarshalMsg(bits)
-		if err != nil {
-			panic(fmt.Sprintf("error unmarshaling: %v", err))
-		}
-		currTip = currentState.Signature.NewTip
-	}
-
-	if !bytes.Equal(crypto.Keccak256(msg.Value), msg.Key) {
-		tv.Log.Errorw("invalid transaction: key did not match value")
-		context.Respond(wrapper)
-		return
-	}
-
-	block := &chaintree.BlockWithHeaders{}
-	err = cbornode.DecodeInto(t.Payload, block)
-	if err != nil {
-		tv.Log.Errorw("invalid transaction: payload is not a block")
-		context.Respond(wrapper)
-		return
-	}
-
-	st := &stateTransaction{
-		ObjectID:      t.ObjectID,
-		Transaction:   &t,
-		TransactionID: msg.Key,
-		CurrentState:  currTip,
-		ConflictSetID: wrapper.ConflictSetID,
-		Block:         block,
-		payload:       msg.Value,
-	}
-
-	nextState, accepted, err := chainTreeStateHandler(st)
-
-	if accepted && bytes.Equal(nextState, t.NewTip) {
-		tv.Log.Debugw("accepted", "key", msg.Key)
-		wrapper.Accepted = true
-		context.Respond(wrapper)
-		return
-	}
-
-	tv.Log.Debugw("rejected", "err", err)
-
-	context.Respond(wrapper)
-}
-
->>>>>>> 0415b705
 func chainTreeStateHandler(stateTrans *stateTransaction) (nextState []byte, accepted bool, err error) {
 	var currentTip cid.Cid
 	if len(stateTrans.CurrentState) > 1 {
