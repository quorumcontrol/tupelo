package gossip

import (
	"context"
	"errors"
	"fmt"
	"sync"
	"time"

	"github.com/opentracing/opentracing-go"

	lru "github.com/hashicorp/golang-lru"
	"github.com/ipfs/go-cid"
	cbornode "github.com/ipfs/go-ipld-cbor"
	logging "github.com/ipfs/go-log"
	"github.com/libp2p/go-msgio"
	"github.com/multiformats/go-multihash"
	"github.com/quorumcontrol/chaintree/safewrap"
	"github.com/quorumcontrol/messages/v2/build/go/gossip"
	"github.com/quorumcontrol/tupelo-go-sdk/p2p"

	"github.com/quorumcontrol/tupelo-go-sdk/gossip/types"
)

type snowballer struct {
	sync.RWMutex

	node     *Node
	snowball *Snowball
	height   uint64
	host     p2p.Node
	group    *types.NotaryGroup
	logger   logging.EventLogger
	cache    *lru.Cache

	earlyCommitter *earlyCommitter

	started bool
}

type snowballVoteResp struct {
	signerID          string
	wrappedCheckpoint *types.CheckpointWrapper
}

func newSnowballer(n *Node, height uint64, snowball *Snowball) *snowballer {
	cache, err := lru.New(50)
	if err != nil {
		panic(err)
	}
	return &snowballer{
		node:           n,
		snowball:       snowball,
		host:           n.p2pNode,
		group:          n.notaryGroup,
		logger:         n.logger,
		cache:          cache,
		height:         height,
		earlyCommitter: newEarlyCommitter(),
	}
}

func (snb *snowballer) Started() bool {
	snb.RLock()
	defer snb.RUnlock()
	return snb.started
}

// Start is idempotent and thread safe
func (snb *snowballer) Start(ctx context.Context) {
	snb.Lock()
	defer snb.Unlock()

	if snb.started {
		return
	}
	snb.started = true

	preferred := snb.node.mempool.Preferred()
	snb.logger.Debugf("starting snowballer (a: %f, k: %d, b: %d) (height: %d) and preferring %v", snb.snowball.alpha, snb.snowball.k, snb.snowball.beta, snb.height, preferred)
	if len(preferred) > 0 {
		preferredBytes := make([][]byte, len(preferred))
		for i, pref := range preferred {
			preferredBytes[i] = pref.Bytes()
		}
		cp := &gossip.Checkpoint{
			Height:           snb.height,
			AddBlockRequests: preferredBytes,
		}
		snb.snowball.Prefer(&Vote{
			Checkpoint: types.WrapCheckpoint(cp),
		})
		snb.logger.Debugf("preferred id: %s", snb.snowball.Preferred().ID())
	}

	go func() {
		done := make(chan error, 1)
		snb.run(ctx, done)

		select {
		case <-ctx.Done():
			return
		case err := <-done:
			snb.node.rootContext.Send(snb.node.pid, &snowballerDone{err: err, ctx: ctx})
		}
	}()

}

func (snb *snowballer) run(startCtx context.Context, done chan error) {
	sp := opentracing.StartSpan("gossip4.snowballer.start")
	defer sp.Finish()
	ctx := opentracing.ContextWithSpan(startCtx, sp)

	signerCount := int(snb.group.Size())

	for !snb.snowball.Decided() {
		snb.doTick(ctx)
		didEarly, checkpointID := snb.earlyCommitter.HasThreshold(signerCount, snb.snowball.alpha)
		if didEarly {
			snb.logger.Debugf("would early commit on %s, but not", checkpointID.String())
			wrappedCheckpoint, ok := snb.cache.Get(checkpointID)
			if !ok {
				done <- errors.New("could not find checkpoint in the cache: should never happen")
				return
			}
			// TODO: this probably shouldn't reach into snowball here,
			// maybe it could move decided logic up to the snowballer here and others could reference this
			// rather than having the external system dig into the the snowball instance here too.
			cp := wrappedCheckpoint.(*types.CheckpointWrapper)
			snb.snowball.Prefer(&Vote{
				Checkpoint: cp,
			})
			snb.snowball.Lock()
			snb.snowball.decided = true
			snb.snowball.Unlock()
		}
	}

	done <- nil
}

func (snb *snowballer) doTick(startCtx context.Context) {
	sp := opentracing.StartSpan("gossip4.snowballer.tick", opentracing.FollowsFrom(opentracing.SpanFromContext(startCtx).Context()))
	defer sp.Finish()
	ctx := opentracing.ContextWithSpan(startCtx, sp)

	sp.LogKV("height", snb.height)

	respChan := make(chan *snowballVoteResp, snb.snowball.k)
	wg := &sync.WaitGroup{}
	for i := 0; i < snb.snowball.k; i++ {
		wg.Add(1)
		go func() {
			snb.getOneRandomVote(ctx, wg, respChan)
		}()
	}
	wg.Wait()
	close(respChan)
	votes := make([]*Vote, snb.snowball.k)
	i := 0
	for resp := range respChan {
		wrappedCheckpoint := resp.wrappedCheckpoint
		vote := &Vote{
			Checkpoint: wrappedCheckpoint,
		}
		abrs := wrappedCheckpoint.AddBlockRequests()
		if len(abrs) == 0 ||
			!(snb.mempoolHasAllABRs(abrs)) ||
			snb.hasConflictingABRs(abrs) {
			// nil out any votes that have ABRs we havne't heard of
			// or if they present conflicting ABRs in the same Checkpoint
<<<<<<< HEAD
			snb.logger.Debugf("nilling vote has all: %t, has conflicting: %t", snb.mempoolHasAllABRs(abrs), snb.hasConflictingABRs(abrs))
=======
			snb.logger.Debugf("nilling vote")
>>>>>>> 56556402
			vote.Nil()
		}
		votes[i] = vote
		// if the vote hasn't been nilled then we can add it to the early commiter
		if vote.ID() != ZeroVoteID {
			snb.logger.Debugf("received checkpoint: %v", wrappedCheckpoint.Value())
			snb.earlyCommitter.Vote(resp.signerID, wrappedCheckpoint.CID())
		}

		i++
	}

	if i < len(votes) {
		for j := i; j < len(votes); j++ {
			v := &Vote{}
			v.Nil()
			votes[j] = v
		}
	}

	votes = calculateTallies(votes)
	// snb.logger.Debugf("votes: %s", spew.Sdump(votes))

	snb.snowball.Tick(ctx, votes)
	// snb.logger.Debugf("counts: %v, beta: %d", snb.snowball.counts, snb.snowball.count)
}

func (snb *snowballer) getOneRandomVote(parentCtx context.Context, wg *sync.WaitGroup, respChan chan *snowballVoteResp) {
	sp, ctx := opentracing.StartSpanFromContext(parentCtx, "gossip4.snowballer.getOneRandomVote")
	defer sp.Finish()

	var signer *types.Signer
	var signerPeer string
	defer wg.Done()

	for signer == nil || signerPeer == snb.host.Identity() {
		signer = snb.group.GetRandomSigner()
		peerID, _ := p2p.PeerIDFromPublicKey(signer.DstKey)
		signerPeer = peerID.Pretty()
	}
	snb.logger.Debugf("snowballing with %s", signerPeer)
	sp.LogKV("signerPeer", signerPeer)

	s, err := snb.host.NewStream(ctx, signer.DstKey, gossipProtocol)
	if err != nil {
		sp.LogKV("error", err.Error())
		snb.logger.Warningf("error creating stream to %s: %v", signer.ID, err)
		if s != nil {
			s.Close()
		}
		return
	}
	defer s.Close()

	sw := &safewrap.SafeWrap{}
	wrapped := sw.WrapObject(snb.height)

	if err := s.SetDeadline(time.Now().Add(2 * time.Second)); err != nil {
		sp.LogKV("error", err.Error())
		snb.logger.Errorf("error setting deadline: %v", err) // TODO: do we need to do anything about this error?
		return
	}

	writer := msgio.NewVarintWriter(s)
	err = writer.WriteMsg(wrapped.RawData())
	if err != nil {
		sp.LogKV("error", err.Error())
		snb.logger.Warningf("error writing to stream to %s: %v", signer.ID, err)
		return
	}

	reader := msgio.NewVarintReader(s)
	bits, err := reader.ReadMsg()
	if err != nil {
		sp.LogKV("error", err.Error())
		snb.logger.Warningf("error reading from stream to %s: %v", signer.ID, err)
		return
	}

	id, err := cidFromBits(bits)
	if err != nil {
		sp.LogKV("error", err.Error())
		snb.logger.Warningf("error creating bits to %s: %v", signer.ID, err)
		return
	}

	var wrappedCheckpoint *types.CheckpointWrapper

	blkInter, ok := snb.cache.Get(id)
	if ok {
		sp.LogKV("cacheHit", true)
		wrappedCheckpoint = blkInter.(*types.CheckpointWrapper)
	} else {
		sp.LogKV("cacheHit", false)
		blk := &gossip.Checkpoint{}
		err = cbornode.DecodeInto(bits, blk)
		if err != nil {
			sp.LogKV("error", err.Error())
			snb.logger.Warningf("error decoding from stream to %s: %v", signer.ID, err)
			return
		}
		wrappedCheckpoint = types.WrapCheckpoint(blk)
		snb.cache.Add(id, wrappedCheckpoint)
	}

	respChan <- &snowballVoteResp{
		signerID:          signerPeer,
		wrappedCheckpoint: wrappedCheckpoint,
	}
}

func cidFromBits(bits []byte) (cid.Cid, error) {
	hash, err := multihash.Sum(bits, multihash.SHA2_256, -1)
	if err != nil {
		return cid.Undef, err
	}
	return cid.NewCidV1(cid.DagCBOR, hash), nil
}

func (snb *snowballer) mempoolHasAllABRs(abrCIDs [][]byte) bool {
	hasAll := true
	for _, cidBytes := range abrCIDs {
		abrCID, err := cid.Cast(cidBytes)
		if err != nil {
			panic(fmt.Errorf("error casting add block request cid: %v", err))
		}

		ok := snb.node.mempool.Contains(abrCID)
		if !ok {
			snb.logger.Debugf("missing tx: %s", abrCID.String())
			snb.node.rootContext.Send(snb.node.syncerPid, abrCID)
			// the reason to not just return false here is that we want
			// to continue to loop over all the Txs in order to sync the ones we don't have
			hasAll = false
		}
	}
	snb.logger.Debugf("hasAllABRs: %t", hasAll)
	return hasAll
}

// this checks to make sure the block coming in doesn't have any conflicting transactions
func (snb *snowballer) hasConflictingABRs(abrCIDs [][]byte) bool {
	csIds := make(map[mempoolConflictSetID]struct{})
	for _, cidBytes := range abrCIDs {
		abrCID, err := cid.Cast(cidBytes)
		if err != nil {
			panic(fmt.Errorf("error casting add block request cid: %v", err))
		}

		wrapper := snb.node.mempool.Get(abrCID)
		if wrapper == nil {
			snb.logger.Errorf("had a null transaction ( %s ) from a block in the mempool, this shouldn't happen", abrCID.String())
			return true
		}
		conflictSetID := toConflictSetID(wrapper.AddBlockRequest)
		_, ok := csIds[conflictSetID]
		if ok {
			snb.logger.Debugf("hasConflicting: true")
			return true
		}
		csIds[conflictSetID] = struct{}{}
	}
	snb.logger.Debugf("hasConflicting: false")
	return false
}

type snowballerDone struct {
	err error
	ctx context.Context
}<|MERGE_RESOLUTION|>--- conflicted
+++ resolved
@@ -170,11 +170,7 @@
 			snb.hasConflictingABRs(abrs) {
 			// nil out any votes that have ABRs we havne't heard of
 			// or if they present conflicting ABRs in the same Checkpoint
-<<<<<<< HEAD
-			snb.logger.Debugf("nilling vote has all: %t, has conflicting: %t", snb.mempoolHasAllABRs(abrs), snb.hasConflictingABRs(abrs))
-=======
 			snb.logger.Debugf("nilling vote")
->>>>>>> 56556402
 			vote.Nil()
 		}
 		votes[i] = vote
