--- conflicted
+++ resolved
@@ -3,9 +3,10 @@
 import (
 	"context"
 	"fmt"
-	"github.com/opentracing/opentracing-go"
 	"sync"
 	"time"
+
+	"github.com/opentracing/opentracing-go"
 
 	lru "github.com/hashicorp/golang-lru"
 	"github.com/ipfs/go-cid"
@@ -65,99 +66,6 @@
 	snb.Unlock()
 
 	for !snb.snowball.Decided() {
-<<<<<<< HEAD
-		respChan := make(chan gossip.Checkpoint, snb.snowball.k)
-		wg := &sync.WaitGroup{}
-		for i := 0; i < snb.snowball.k; i++ {
-			wg.Add(1)
-			go func() {
-				var signer *types.Signer
-				var signerPeer string
-				for signer == nil || signerPeer == snb.host.Identity() {
-					signer = snb.group.GetRandomSigner()
-					peerID, _ := p2p.PeerIDFromPublicKey(signer.DstKey)
-					signerPeer = peerID.Pretty()
-				}
-				s, err := snb.host.NewStream(ctx, signer.DstKey, gossipProtocol)
-				if err != nil {
-					snb.logger.Warningf("error creating stream to %s: %v", signer.ID, err)
-					if s != nil {
-						s.Close()
-					}
-					wg.Done()
-					return
-				}
-				sw := &safewrap.SafeWrap{}
-				wrapped := sw.WrapObject(snb.height)
-
-				if err := s.SetDeadline(time.Now().Add(2 * time.Second)); err != nil {
-					snb.logger.Errorf("error setting deadline: %v", err) // TODO: do we need to do anything about this error?
-				}
-
-				writer := msgio.NewVarintWriter(s)
-				err = writer.WriteMsg(wrapped.RawData())
-				if err != nil {
-					snb.logger.Warningf("error writing to stream to %s: %v", signer.ID, err)
-					s.Close()
-					wg.Done()
-					return
-				}
-
-				reader := msgio.NewVarintReader(s)
-				bits, err := reader.ReadMsg()
-				if err != nil {
-					snb.logger.Warningf("error reading from stream to %s: %v", signer.ID, err)
-					s.Close()
-					wg.Done()
-					return
-				}
-
-				id, err := cidFromBits(bits)
-				if err != nil {
-					snb.logger.Warningf("error creating bits to %s: %v", signer.ID, err)
-					s.Close()
-					wg.Done()
-					return
-				}
-
-				var checkpoint *gossip.Checkpoint
-
-				blkInter, ok := snb.cache.Get(id)
-				if ok {
-					checkpoint = blkInter.(*gossip.Checkpoint)
-				} else {
-					blk := &gossip.Checkpoint{}
-					err = cbornode.DecodeInto(bits, blk)
-					if err != nil {
-						snb.logger.Warningf("error decoding from stream to %s: %v", signer.ID, err)
-						s.Close()
-						wg.Done()
-						return
-					}
-					checkpoint = blk
-					snb.cache.Add(id, checkpoint)
-				}
-
-				respChan <- *checkpoint
-				wg.Done()
-			}()
-		}
-		wg.Wait()
-		close(respChan)
-		votes := make([]*Vote, snb.snowball.k)
-		i := 0
-		for checkpoint := range respChan {
-			// snb.logger.Debugf("received checkpoint: %v", checkpoint)
-			votes[i] = &Vote{
-				Checkpoint: types.WrapCheckpoint(&checkpoint),
-			}
-			if len(checkpoint.AddBlockRequests) == 0 ||
-				!snb.mempoolHasAllABRs(checkpoint.AddBlockRequests) ||
-				snb.hasConflictingABRs(checkpoint.AddBlockRequests) {
-				// nil out any votes that have ABRs we havne't heard of
-				// or if they present conflicting ABRs in the same Checkpoint
-				votes[i].Nil()
-=======
 		snb.doTick(ctx)
 	}
 
@@ -171,7 +79,7 @@
 
 	sp.LogKV("height", snb.height)
 
-	respChan := make(chan types.Checkpoint, snb.snowball.k)
+	respChan := make(chan *gossip.Checkpoint, snb.snowball.k)
 	wg := &sync.WaitGroup{}
 	for i := 0; i < snb.snowball.k; i++ {
 		wg.Add(1)
@@ -185,8 +93,10 @@
 	i := 0
 	for checkpoint := range respChan {
 		// snb.logger.Debugf("received checkpoint: %v", checkpoint)
+
+		wrappedCheckpoint := types.WrapCheckpoint(checkpoint)
 		votes[i] = &Vote{
-			Checkpoint: &checkpoint,
+			Checkpoint: wrappedCheckpoint,
 		}
 		if len(checkpoint.AddBlockRequests) == 0 ||
 			!snb.mempoolHasAllABRs(checkpoint.AddBlockRequests) ||
@@ -200,10 +110,9 @@
 		for _, vote := range votes {
 			if vote == nil || vote.ID() == ZeroVoteID {
 				cnt++
->>>>>>> fc57094b
 			}
 		}
-		sp.LogKV("checkpoint"+checkpoint.CID().String()+"-nilCount", cnt)
+		sp.LogKV("checkpoint"+wrappedCheckpoint.CID().String()+"-nilCount", cnt)
 
 		i++
 	}
@@ -223,7 +132,7 @@
 	// snb.logger.Debugf("counts: %v, beta: %d", snb.snowball.counts, snb.snowball.count)
 }
 
-func (snb *snowballer) getOneRandomVote(parentCtx context.Context, wg *sync.WaitGroup, respChan chan types.Checkpoint) {
+func (snb *snowballer) getOneRandomVote(parentCtx context.Context, wg *sync.WaitGroup, respChan chan *gossip.Checkpoint) {
 	sp, ctx := opentracing.StartSpanFromContext(parentCtx, "gossip4.snowballer.getOneRandomVote")
 	defer sp.Finish()
 
@@ -281,15 +190,15 @@
 		return
 	}
 
-	var checkpoint *types.Checkpoint
+	var checkpoint *gossip.Checkpoint
 
 	blkInter, ok := snb.cache.Get(id)
 	if ok {
 		sp.LogKV("cacheHit", true)
-		checkpoint = blkInter.(*types.Checkpoint)
+		checkpoint = blkInter.(*gossip.Checkpoint)
 	} else {
 		sp.LogKV("cacheHit", false)
-		blk := &types.Checkpoint{}
+		blk := &gossip.Checkpoint{}
 		err = cbornode.DecodeInto(bits, blk)
 		if err != nil {
 			sp.LogKV("error", err.Error())
