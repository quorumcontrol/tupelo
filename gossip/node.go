--- conflicted
+++ resolved
@@ -10,28 +10,15 @@
 	"strings"
 	"time"
 
+	"github.com/AsynkronIT/protoactor-go/actor"
 	lru "github.com/hashicorp/golang-lru"
-<<<<<<< HEAD
-	"github.com/ipfs/go-cid"
-	"github.com/ipfs/go-datastore"
-	"github.com/ipfs/go-hamt-ipld"
-	cbornode "github.com/ipfs/go-ipld-cbor"
-=======
-	cbornode "github.com/ipfs/go-ipld-cbor"
-	"github.com/opentracing/opentracing-go"
-
-	"github.com/AsynkronIT/protoactor-go/actor"
-	pubsub "github.com/libp2p/go-libp2p-pubsub"
-	msgio "github.com/libp2p/go-msgio"
-
 	cid "github.com/ipfs/go-cid"
 	hamt "github.com/ipfs/go-hamt-ipld"
->>>>>>> 588b506c
+	cbornode "github.com/ipfs/go-ipld-cbor"
 	logging "github.com/ipfs/go-log"
 	"github.com/libp2p/go-libp2p-core/network"
 	pubsub "github.com/libp2p/go-libp2p-pubsub"
-	"github.com/libp2p/go-msgio"
-	"github.com/opentracing/opentracing-go"
+	msgio "github.com/libp2p/go-msgio"
 	"github.com/quorumcontrol/chaintree/nodestore"
 	"github.com/quorumcontrol/messages/v2/build/go/gossip"
 	"github.com/quorumcontrol/messages/v2/build/go/services"
@@ -43,11 +30,8 @@
 )
 
 const gossipProtocol = "tupelo/v0.0.1"
-<<<<<<< HEAD
 const lastCompletedHeightKey = "/Snowball/LastCompletedHeight"
 const completedRoundsKeyRoot = "/Snowball/CompletedRounds"
-=======
->>>>>>> 588b506c
 
 type startSnowball struct {
 	ctx context.Context
@@ -126,7 +110,6 @@
 		return nil, fmt.Errorf("error creating cache: %w", err)
 	}
 
-<<<<<<< HEAD
 	nodeName := opts.Name
 	if nodeName == "" {
 		nodeName = fmt.Sprintf("node-%d", signerIndex)
@@ -137,14 +120,6 @@
 
 	dataStore := opts.Datastore
 	dagStore := opts.DagStore
-=======
-	// TODO: we need a way to bootstrap a node coming back up and not in the genesis state.
-	// shouldn't be too hard, just save the latest round into a key/value store somewhere
-	// and then it can come back up and bootstrap itself up to the latest in the network
-	holder := newRoundHolder()
-	r := newRound(0, 0, 0, min(defaultK, int(opts.NotaryGroup.Size())-1))
-	holder.SetCurrent(r)
->>>>>>> 588b506c
 
 	n := &Node{
 		name:        opts.Name,
@@ -153,11 +128,7 @@
 		notaryGroup: opts.NotaryGroup,
 		dagStore:    opts.DagStore,
 		hamtStore:   hamtStore,
-<<<<<<< HEAD
 		dataStore:   dataStore,
-=======
-		rounds:      holder,
->>>>>>> 588b506c
 		signerIndex: signerIndex,
 		inflight:    cache,
 		mempool:     newMempool(),
@@ -173,18 +144,7 @@
 		n.rootContext = actor.EmptyRootContext
 	}
 
-<<<<<<< HEAD
 	r := n.rounds.Current()
-=======
-	if n.name == "" {
-		n.name = fmt.Sprintf("node-%d", signerIndex)
-	}
-
-	logger := logging.Logger(n.name)
-	logger.Debugf("signerIndex: %d", signerIndex)
-	n.logger = logger
-
->>>>>>> 588b506c
 	networkedSnowball := newSnowballer(n, r.height, r.snowball)
 	n.snowballer = networkedSnowball
 
@@ -443,14 +403,11 @@
 		return fmt.Errorf("error adding to dag store: %w", err)
 	}
 
-<<<<<<< HEAD
 	err = n.storeCompletedRound(wrappedCompletedRound)
 	if err != nil {
 		return fmt.Errorf("could not store completed round CID: %w", err)
 	}
 
-=======
->>>>>>> 588b506c
 	conf, err := n.confirmCompletedRound(ctx, wrappedCompletedRound)
 	if err != nil {
 		return fmt.Errorf("error confirming completed round: %v", err)
