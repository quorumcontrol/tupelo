--- conflicted
+++ resolved
@@ -370,8 +370,9 @@
 	n.logger.Debugf("current round: %d, node: %v", completedRound, rootNode)
 	rootNodeSp.Finish()
 
-<<<<<<< HEAD
+	processSp := opentracing.StartSpan("gossip4.processTxs", opentracing.ChildOf(sp.Context()))
 	for _, cidBytes := range preferred.Checkpoint.AddBlockRequests() {
+		txSp := opentracing.StartSpan("gossip4.tx", opentracing.ChildOf(processSp.Context()))
 		abrCid, err := cid.Cast(cidBytes)
 		if err != nil {
 			panic(fmt.Errorf("error casting add block request cid: %v", err))
@@ -379,27 +380,16 @@
 
 		abrWrapper := n.mempool.Get(abrCid)
 		abrWrapper.SetTag("confirmed", true)
-=======
-	processSp := opentracing.StartSpan("gossip4.processTxs", opentracing.ChildOf(sp.Context()))
-	for _, txCID := range preferred.Checkpoint.AddBlockRequests {
-		txSp := opentracing.StartSpan("gossip4.tx", opentracing.ChildOf(processSp.Context()))
-		abrWrapper := n.mempool.Get(txCID)
-		abrWrapper.LogKV("confirmed", true)
->>>>>>> 2c18a33d
 
 		abr := abrWrapper.AddBlockRequest
 		if abrWrapper == nil {
 			n.logger.Errorf("I DO NOT HAVE THE TRANSACTION: %s", abrCid.String())
 			panic("an accepted checkpoint should not have a Tx we don't know about")
 		}
-<<<<<<< HEAD
+
+		setSp := opentracing.StartSpan("gossip4.tx.set", opentracing.ChildOf(processSp.Context()))
+
 		err = rootNode.Set(msg.ctx, string(abr.ObjectId), abrCid)
-=======
-
-		setSp := opentracing.StartSpan("gossip4.tx.set", opentracing.ChildOf(processSp.Context()))
-
-		err := rootNode.Set(msg.ctx, string(abr.ObjectId), txCID)
->>>>>>> 2c18a33d
 		if err != nil {
 			panic(fmt.Errorf("error setting hamt: %w", err))
 		}
