package gossip

import (
	"bytes"
	"context"
	"fmt"
	"io"
	"strconv"
	"time"

	lru "github.com/hashicorp/golang-lru"
	cbornode "github.com/ipfs/go-ipld-cbor"
	"github.com/opentracing/opentracing-go"

	"github.com/AsynkronIT/protoactor-go/actor"
	pubsub "github.com/libp2p/go-libp2p-pubsub"
	msgio "github.com/libp2p/go-msgio"

	cid "github.com/ipfs/go-cid"
	hamt "github.com/ipfs/go-hamt-ipld"
	logging "github.com/ipfs/go-log"
	"github.com/libp2p/go-libp2p-core/network"
	"github.com/quorumcontrol/chaintree/nodestore"
	"github.com/quorumcontrol/messages/v2/build/go/gossip"
	"github.com/quorumcontrol/messages/v2/build/go/services"
	"github.com/quorumcontrol/tupelo-go-sdk/bls"
	"github.com/quorumcontrol/tupelo-go-sdk/gossip/hamtwrapper"
	"github.com/quorumcontrol/tupelo-go-sdk/gossip/types"
	"github.com/quorumcontrol/tupelo-go-sdk/p2p"
	sigutils "github.com/quorumcontrol/tupelo-go-sdk/signatures"
)

const gossipProtocol = "tupelo/v0.0.1"

func init() {
	cbornode.RegisterCborType(services.AddBlockRequest{})
}

type snowballTicker struct {
	ctx context.Context
}

type startSnowball struct {
	ctx context.Context
}

type Node struct {
	name string

	p2pNode     p2p.Node
	signKey     *bls.SignKey
	notaryGroup *types.NotaryGroup
	dagStore    nodestore.DagStore
	hamtStore   *hamt.CborIpldStore
	pubsub      *pubsub.PubSub

	mempool  *mempool
	inflight *lru.Cache

	logger logging.EventLogger

	rounds *roundHolder

	snowballer  *snowballer
	validator   *TransactionValidator
	stateStorer *stateStorer

	signerIndex int

	pid            *actor.PID
	snowballPid    *actor.PID
	stateStorerPid *actor.PID
	syncerPid      *actor.PID

	rootContext *actor.RootContext

	startCtx context.Context

	closer io.Closer
}

type NewNodeOptions struct {
	P2PNode          p2p.Node
	SignKey          *bls.SignKey
	NotaryGroup      *types.NotaryGroup
	DagStore         nodestore.DagStore
	Name             string             // optional
	RootActorContext *actor.RootContext // optional
}

func min(x, y int) int {
	if x < y {
		return x
	}
	return y
}

func NewNode(ctx context.Context, opts *NewNodeOptions) (*Node, error) {
	hamtStore := hamtwrapper.DagStoreToCborIpld(opts.DagStore)

	var signerIndex int
	for i, s := range opts.NotaryGroup.AllSigners() {
		if bytes.Equal(s.VerKey.Bytes(), opts.SignKey.MustVerKey().Bytes()) {
			signerIndex = i
			break
		}
	}

	cache, err := lru.New(500)
	if err != nil {
		return nil, fmt.Errorf("error creating cache: %w", err)
	}

	// TODO: we need a way to bootstrap a node coming back up and not in the genesis state.
	// shouldn't be too hard, just save the latest round into a key/value store somewhere
	// and then it can come back up and bootstrap itself up to the latest in the network
	holder := newRoundHolder()
	r := newRound(0, 0, 0, min(defaultK, int(opts.NotaryGroup.Size())-1))
	holder.SetCurrent(r)

	n := &Node{
		name:        opts.Name,
		p2pNode:     opts.P2PNode,
		signKey:     opts.SignKey,
		notaryGroup: opts.NotaryGroup,
		dagStore:    opts.DagStore,
		hamtStore:   hamtStore,
		rounds:      holder,
		signerIndex: signerIndex,
		inflight:    cache,
		mempool:     newMempool(),
		rootContext: opts.RootActorContext,
	}

	if n.rootContext == nil {
		n.rootContext = actor.EmptyRootContext
	}

	if n.name == "" {
		n.name = fmt.Sprintf("node-%d", signerIndex)
	}

	logger := logging.Logger(n.name)
	logger.Debugf("signerIndex: %d", signerIndex)
	n.logger = logger

	networkedSnowball := newSnowballer(n, r.height, r.snowball)
	n.snowballer = networkedSnowball

	n.stateStorer = newStateStorer(logger, n.dagStore)

	return n, nil
}

func (n *Node) Start(ctx context.Context) error {
	pid, err := n.rootContext.SpawnNamed(actor.PropsFromFunc(n.Receive), n.name)
	if err != nil {
		return fmt.Errorf("error starting actor: %w", err)
	}
	n.pid = pid

	n.logger.Debugf("pid: %s", pid.Id)

	go func() {
		<-ctx.Done()
		n.logger.Infof("node stopped")
		n.rootContext.Poison(n.pid)
	}()

	validator, err := NewTransactionValidator(ctx, n.logger, n.notaryGroup, pid)
	if err != nil {
		return fmt.Errorf("error setting up: %v", err)
	}
	n.validator = validator

	n.pubsub = n.p2pNode.GetPubSub()

	err = n.pubsub.RegisterTopicValidator(n.notaryGroup.Config().TransactionTopic, validator.validate)
	if err != nil {
		return fmt.Errorf("error registering topic validator: %v", err)
	}

	sub, err := n.pubsub.Subscribe(n.notaryGroup.Config().TransactionTopic)
	if err != nil {
		return fmt.Errorf("error subscribing %v", err)
	}

	n.startCtx = ctx

	// don't do anything with these messages because we actually get them
	// fully decoded in the actor spun up above
	go func() {
		for {
			_, err := sub.Next(ctx)
			if err != nil {
				n.logger.Warningf("error getting sub message: %v", err)
				return
			}
		}
	}()

	go func() {
		// every once in a while check to see if the mempool has entries and if the
		// snowballer has started and start the snowballer if it isn't
		// this is handled by the snowball actor spun up in the node's root actor (see: Receive function)
		ticker := time.NewTicker(200 * time.Millisecond)
		for {
			select {
			case <-ctx.Done():
				ticker.Stop()
				return
			case <-ticker.C:
				n.rootContext.Send(n.pid, &snowballTicker{ctx: ctx})
			}
		}
	}()

	n.logger.Debugf("node starting")

	return nil
}

func (n *Node) Bootstrap(ctx context.Context, bootstrapAddrs []string) error {
	closer, err := n.p2pNode.Bootstrap(bootstrapAddrs)
	if err != nil {
		return fmt.Errorf("error bootstrapping gossip node: %v", err)
	}

	n.closer = closer

	return n.p2pNode.WaitForBootstrap(1, 10*time.Second)
}

func (n *Node) Close() error {
	err := n.closer.Close()
	if err != nil {
		return fmt.Errorf("error closing node IO: %v", err)
	}

	return nil
}

func (n *Node) setupSnowball(actorContext actor.Context) {
	snowballPid, err := actorContext.SpawnNamed(actor.PropsFromFunc(n.SnowBallReceive), "snowballReceiver")
	if err != nil {
		panic(err)
	}
	n.snowballPid = snowballPid
	n.p2pNode.SetStreamHandler(gossipProtocol, func(s network.Stream) {
		n.rootContext.Send(snowballPid, s)
	})
}

func (n *Node) setupStateStorer(actorContext actor.Context) {
	storerPid, err := actorContext.SpawnNamed(actor.PropsFromFunc(n.stateStorer.Receive), n.name+"-state-storer")
	if err != nil {
		panic(err)
	}
	n.stateStorerPid = storerPid
}

func (n *Node) setupSyncer(actorContext actor.Context) {
	syncerPid, err := actorContext.SpawnNamed(actor.PropsFromProducer(func() actor.Actor {
		return &transactionGetter{
			nodeActor: actorContext.Self(),
			logger:    n.logger,
			store:     n.hamtStore,
			validator: n.validator,
		}
	}), "transactionsyncer")
	if err != nil {
		panic(err)
	}
	n.syncerPid = syncerPid
}

func (n *Node) Receive(actorContext actor.Context) {
	switch msg := actorContext.Message().(type) {
	case *actor.Started:
		n.setupSyncer(actorContext)
		n.setupSnowball(actorContext)
		n.setupStateStorer(actorContext)
	case *AddBlockWrapper:
		n.handleAddBlockRequest(actorContext, msg)
	case *snowballTicker:
		if !n.snowballer.Started() && n.mempool.Length() > 0 {
			actorContext.Send(n.snowballPid, &startSnowball{ctx: msg.ctx})
		}
	case *snowballerDone:
		n.handleSnowballerDone(actorContext, msg)
	default:
		n.logger.Debugf("root node actor received other %T message: %+v", msg, msg)
	}
}

func (n *Node) confirmCompletedRound(ctx context.Context, completedRound *types.RoundWrapper) (*types.RoundConfirmationWrapper, error) {
	roundCid := completedRound.CID()

	sig, err := sigutils.BLSSign(ctx, n.signKey, roundCid.Bytes(), len(n.notaryGroup.Signers), n.signerIndex)
	if err != nil {
		return nil, fmt.Errorf("error signing current state checkpoint: %v", err)
	}

	conf := &gossip.RoundConfirmation{
		RoundCid:  roundCid.Bytes(),
		Signature: sig,
		Height:    completedRound.Height(),
	}
	return types.WrapRoundConfirmation(conf), nil
}

func (n *Node) publishCompletedRound(ctx context.Context, round *round) error {
	currentStateCid, err := n.hamtStore.Put(ctx, round.state.hamt)
	if err != nil {
		return fmt.Errorf("error getting current state cid: %v", err)
	}

	if !round.snowball.Decided() {
		return fmt.Errorf("can't publish an undecided round")
	}

	err = n.dagStore.Add(ctx, round.snowball.Preferred().Checkpoint.Wrapped())
	if err != nil {
		return fmt.Errorf("error adding to dag store: %w", err)
	}

	preferredCheckpointCid := round.snowball.Preferred().Checkpoint.CID()

	completedRound := &gossip.Round{
		Height:        round.height,
		StateCid:      currentStateCid.Bytes(),
		CheckpointCid: preferredCheckpointCid.Bytes(),
	}

	wrappedCompletedRound := types.WrapRound(completedRound)

	err = n.dagStore.Add(ctx, wrappedCompletedRound.Wrapped())
	if err != nil {
		return fmt.Errorf("error adding to dag store: %w", err)
	}

	conf, err := n.confirmCompletedRound(ctx, wrappedCompletedRound)
	if err != nil {
		return fmt.Errorf("error confirming completed round: %v", err)
	}

	n.logger.Debugf("publishing round confirmed to: %s", n.notaryGroup.ID)

	return n.pubsub.Publish(n.notaryGroup.ID, conf.Data())
}

func (n *Node) handleSnowballerDone(actorContext actor.Context, msg *snowballerDone) {
	sp := opentracing.StartSpan("gossip4.round.done")
	defer sp.Finish()

	if msg.err != nil {
		n.logger.Errorf("snowballer crashed: %v", msg.err)
		// TODO: How should we recover from this?
		return
	}

	preferred := n.snowballer.snowball.Preferred()

	completedRound := n.rounds.Current()

	sp.SetTag("round", completedRound.height)
	sp.SetTag("txcount", len(preferred.Checkpoint.AddBlockRequests()))

	n.logger.Infof("round %d decided with err: %v: %s (len: %d)", completedRound.height, msg.err, preferred.ID(), len(preferred.Checkpoint.AddBlockRequests()))
	// take all the transactions from the decided round, remove them from the mempool and apply them to the state
	// increase the currentRound and create a new Round in the roundHolder
	// state updating should be more robust here to make sure transactions don't stomp on each other and can probably happen in the background
	// probably need to recheck what's left in the mempool too for now we're ignoring all that as a PoC

	rootNodeSp := opentracing.StartSpan("gossip4.getRoot", opentracing.ChildOf(sp.Context()))

	var state *globalState
	if completedRound.height == 0 {
		state = newGlobalState(n.hamtStore)
	} else {
		previousRound, _ := n.rounds.Get(completedRound.height - 1)
		n.logger.Debugf("previous state for %d: %v", completedRound.height-1, previousRound.state)
		state = previousRound.state.Copy()
	}
	n.logger.Debugf("current round: %d, node: %v", completedRound, state.hamt)
	rootNodeSp.Finish()

	processSp := opentracing.StartSpan("gossip4.processTxs", opentracing.ChildOf(sp.Context()))
	abrCIDBytes := preferred.Checkpoint.AddBlockRequests()
	abrws := make([]*AddBlockWrapper, len(abrCIDBytes))
	abrCIDs := make([]cid.Cid, len(abrCIDBytes))
	for i, cidBytes := range abrCIDBytes {
		abrCid, err := cid.Cast(cidBytes)
		if err != nil {
			panic(fmt.Errorf("error casting add block request cid: %v", err))
		}
<<<<<<< HEAD

		mempoolSp := opentracing.StartSpan("gossip4.mempoolGet", opentracing.ChildOf(processSp.Context()))
		abrWrapper := n.mempool.Get(abrCid)
		abrWrapper.SetTag("confirmed", true)
		mempoolSp.Finish()

		abr := abrWrapper.AddBlockRequest
		if abrWrapper == nil {
			n.logger.Errorf("I DO NOT HAVE THE TRANSACTION: %s", abrCid.String())
			panic("an accepted checkpoint should not have a Tx we don't know about")
		}

		setSp := opentracing.StartSpan("gossip4.tx.set", opentracing.ChildOf(processSp.Context()))

		err = rootNode.Set(msg.ctx, string(abr.ObjectId), abrCid)
		if err != nil {
			panic(fmt.Errorf("error setting hamt: %w", err))
		}
		setSp.Finish()

		// mempool calls StopTrace on our abrWrapper
		mempool2Sp := opentracing.StartSpan("gossip4.deleteIDAndConflictSet", opentracing.ChildOf(processSp.Context()))
		n.mempool.DeleteIDAndConflictSet(abrCid)
		mempool2Sp.Finish()
		n.logger.Debugf("looking for %s height: %d", abr.ObjectId, abr.Height+1)
		// if we have the next update in our inflight, we can queue that up here
=======
		abrCIDs[i] = abrCid
		abrWrapper := n.mempool.Get(abrCid)
		abr := abrWrapper.AddBlockRequest
		abrws[i] = abrWrapper
>>>>>>> fa3427ff
		nextKey := inFlightID(abr.ObjectId, abr.Height+1)
		// if the next height Tx is here we can also queue that up
		ifSp := opentracing.StartSpan("gossip4.inflightGet", opentracing.ChildOf(processSp.Context()))
		next, ok := n.inflight.Get(nextKey)
		ifSp.Finish()
		if ok {
			n.logger.Debugf("found %s height: %d in inflight", abr.ObjectId, abr.Height+1)
			nextAbrWrapper := next.(*AddBlockWrapper)
			if bytes.Equal(nextAbrWrapper.AddBlockRequest.PreviousTip, abrWrapper.AddBlockRequest.NewTip) {
				go func() {
					if err := n.storeAbr(msg.ctx, nextAbrWrapper); err != nil {
						n.logger.Warningf("error storing abr: %v", err)
					}
				}()

			}
			n.inflight.Remove(nextKey)
		}
<<<<<<< HEAD

		actorContext.Send(n.stateStorerPid, &saveTransactionState{ctx: msg.ctx, abr: abr})

		txSp.Finish()
=======
>>>>>>> fa3427ff
	}
	state.addInflights(abrws...)
	n.mempool.BulkDelete(abrCIDs...)

	processSp.Finish()

<<<<<<< HEAD
	publishSp := opentracing.StartSpan("gossip4.publishComplete", opentracing.ChildOf(sp.Context()))
	// Notify clients of the new checkpoint
	err = n.publishCompletedRound(context.TODO())
	if err != nil {
		n.logger.Errorf("error publishing current round: %v", err)
	}
	publishSp.Finish()
=======
	n.logger.Debugf("setting round at %d to rootNode: %v", completedRound.height, state.hamt)
	completedRound.state = state
	go func() {
		if err := state.backgroundProcess(context.TODO(), n, completedRound); err != nil {
			n.logger.Errorf("error processing round: %v", err)
		}
	}()
	n.logger.Debugf("after setting: %v", completedRound.state.hamt)
>>>>>>> fa3427ff

	round := newRound(completedRound.height+1, 0, 0, min(defaultK, int(n.notaryGroup.Size())-1))
	n.rounds.SetCurrent(round)
	n.snowballer = newSnowballer(n, round.height, round.snowball)
}

func (n *Node) SnowBallReceive(actorContext actor.Context) {
	switch msg := actorContext.Message().(type) {
	case network.Stream:
		go func() {
			n.handleStream(actorContext, msg)
		}()
	case *startSnowball:
		n.snowballer.Start(msg.ctx)
	default:
		n.logger.Debugf("snowball actor received other %T message: %+v", msg, msg)
	}
}

func (n *Node) handleStream(actorContext actor.Context, s network.Stream) {
	defer s.Close()

	if err := s.SetWriteDeadline(time.Now().Add(2 * time.Second)); err != nil {
		n.logger.Errorf("error setting write deadline: %v", err)
	}
	if err := s.SetReadDeadline(time.Now().Add(1 * time.Second)); err != nil {
		n.logger.Errorf("error setting read deadline: %v", err)
	}

	reader := msgio.NewVarintReader(s)
	writer := msgio.NewVarintWriter(s)

	bits, err := reader.ReadMsg()
	if err != nil {
		if err != io.EOF {
			_ = s.Reset()
		}
		n.logger.Warningf("error reading from incoming stream: %v", err)
		return
	}
	//TODO: I don't actually know what this does :)
	reader.ReleaseMsg(bits)

	var height uint64
	err = cbornode.DecodeInto(bits, &height)
	if err != nil {
		n.logger.Warningf("error decoding incoming height: %v", err)
		s.Close()
		return
	}
	// n.logger.Debugf("remote looking for height: %d", height)

	r, ok := n.rounds.Get(height)
	cp := &gossip.Checkpoint{Height: height}
	response := types.WrapCheckpoint(cp)

	if ok {
		// n.logger.Debugf("existing round %d", height)
		preferred := r.snowball.Preferred()
		if preferred == nil && r.height >= n.rounds.Current().height {
			actorContext.Send(actorContext.Self(), &startSnowball{ctx: n.startCtx})
		} else {
			// n.logger.Debugf("existing preferred; %v", preferred)
			response = preferred.Checkpoint
		}
	}
	wrapped := response.Wrapped()

	err = writer.WriteMsg(wrapped.RawData())
	if err != nil {
		n.logger.Warningf("error writing: %v", err)
		s.Close()
		return
	}
}

func (n *Node) handleAddBlockRequest(actorContext actor.Context, abrWrapper *AddBlockWrapper) {
	abr := abrWrapper.AddBlockRequest
	sp := abrWrapper.NewSpan("gossip4.handleAddBlockRequest")
	defer sp.Finish()

	ctx, cancel := context.WithCancel(abrWrapper.GetContext())
	defer cancel()

	n.logger.Debugf("handling message: ObjectId: %s, Height: %d", abr.ObjectId, abr.Height)
	// look into the hamt, and get the current ABR
	// if this is the next height then replace it
	// if this is older drop it
	// if this is in the future, keep it in flight

	current, err := n.getCurrent(ctx, string(abr.ObjectId))
	if err != nil {
		abrWrapper.SetTag("error", err.Error())
		defer abrWrapper.StopTrace()
		n.logger.Errorf("error getting current: %v", err)
		return
	}

	// if the current is nil, then this ABR is acceptable if its height is 0
	if current == nil {
		if abr.Height == 0 {
			err = n.storeAbr(ctx, abrWrapper)
			if err != nil {
				abrWrapper.SetTag("error", err.Error())
				defer abrWrapper.StopTrace()
				n.logger.Errorf("error getting current: %v", err)
				return
			}
			return
		}
		n.storeAsInFlight(ctx, abrWrapper)
		return
	}

	// if this msg height is lower than current then just drop it
	if current.Height > abr.Height {
		abrWrapper.SetTag("error", "current height is higher than ABR height")
		defer abrWrapper.StopTrace()
		return
	}

	// Is this the next height ABR?
	if current.Height+1 == abr.Height {
		// then this is the next height, let's save it if the tips match

		if !bytes.Equal(current.NewTip, abr.PreviousTip) {
			n.logger.Warningf("tips did not match")
			abrWrapper.SetTag("error", "tips did not match")
			defer abrWrapper.StopTrace()
			return
		}

		err = n.storeAbr(ctx, abrWrapper)
		if err != nil {
			err := fmt.Errorf("error storing abr: %w", err)
			n.logger.Errorf("error storing abr: %v", err)
			abrWrapper.SetTag("error", err.Error())
			defer abrWrapper.StopTrace()
			return
		}

		return
	}

	if abr.Height > current.Height+1 {
		// this is in the future so just queue it up
		n.storeAsInFlight(ctx, abrWrapper)
		return
	}

	if abr.Height == current.Height {
		msg := "byzantine: same height as current"
		abrWrapper.SetTag("error", msg)
		defer abrWrapper.StopTrace()
		n.logger.Errorf("error storing abr: %v", msg)
		return
	}
}

func (n *Node) storeAsInFlight(ctx context.Context, abrWrapper *AddBlockWrapper) {
	abr := abrWrapper.AddBlockRequest
	n.logger.Infof("storing in inflight %s height: %d", string(abr.ObjectId), abr.Height)
	n.inflight.Add(inFlightID(abr.ObjectId, abr.Height), abrWrapper)
}

func inFlightID(objectID []byte, height uint64) string {
	return string(objectID) + strconv.FormatUint(height, 10)
}

func (n *Node) storeAbr(ctx context.Context, abrWrapper *AddBlockWrapper) error {
	storeSp := opentracing.StartSpan("gossip4.storeAbrHamt")
	id, err := n.hamtStore.Put(ctx, abrWrapper.AddBlockRequest)
	if err != nil {
		storeSp.Finish()
		return fmt.Errorf("error putting abr: %w", err)
	}
	storeSp.Finish()

<<<<<<< HEAD
	memSp := opentracing.StartSpan("gossip4.storeAbrMempool")
	n.logger.Debugf("storing in mempool %s", id.String())
	n.mempool.Add(id, abrWrapper)
	memSp.Finish()
=======
	abrWrapper.cid = id

	n.logger.Debugf("storing in mempool %s", id.String())
	n.mempool.Add(abrWrapper)
>>>>>>> fa3427ff

	return nil
}

func (n *Node) getCurrent(ctx context.Context, objectID string) (*services.AddBlockRequest, error) {
	currentRound := n.rounds.Current()
	if currentRound.height == 0 {
		return nil, nil // this is the genesis round: we, by definition, have no state
	}

	lockedRound, ok := n.rounds.Get(currentRound.height - 1)
	if !ok {
		return nil, fmt.Errorf("we don't have the previous round")
	}

	return lockedRound.state.Find(ctx, objectID)
}

func (n *Node) PID() *actor.PID {
	return n.pid
}<|MERGE_RESOLUTION|>--- conflicted
+++ resolved
@@ -367,6 +367,7 @@
 	sp.SetTag("txcount", len(preferred.Checkpoint.AddBlockRequests()))
 
 	n.logger.Infof("round %d decided with err: %v: %s (len: %d)", completedRound.height, msg.err, preferred.ID(), len(preferred.Checkpoint.AddBlockRequests()))
+	// n.logger.Debugf("round %d transactions %v", completedRound.height, preferred.Checkpoint.AddBlockRequests)
 	// take all the transactions from the decided round, remove them from the mempool and apply them to the state
 	// increase the currentRound and create a new Round in the roundHolder
 	// state updating should be more robust here to make sure transactions don't stomp on each other and can probably happen in the background
@@ -394,44 +395,20 @@
 		if err != nil {
 			panic(fmt.Errorf("error casting add block request cid: %v", err))
 		}
-<<<<<<< HEAD
+		abrCIDs[i] = abrCid
 
 		mempoolSp := opentracing.StartSpan("gossip4.mempoolGet", opentracing.ChildOf(processSp.Context()))
 		abrWrapper := n.mempool.Get(abrCid)
-		abrWrapper.SetTag("confirmed", true)
 		mempoolSp.Finish()
-
-		abr := abrWrapper.AddBlockRequest
-		if abrWrapper == nil {
-			n.logger.Errorf("I DO NOT HAVE THE TRANSACTION: %s", abrCid.String())
-			panic("an accepted checkpoint should not have a Tx we don't know about")
-		}
-
-		setSp := opentracing.StartSpan("gossip4.tx.set", opentracing.ChildOf(processSp.Context()))
-
-		err = rootNode.Set(msg.ctx, string(abr.ObjectId), abrCid)
-		if err != nil {
-			panic(fmt.Errorf("error setting hamt: %w", err))
-		}
-		setSp.Finish()
-
-		// mempool calls StopTrace on our abrWrapper
-		mempool2Sp := opentracing.StartSpan("gossip4.deleteIDAndConflictSet", opentracing.ChildOf(processSp.Context()))
-		n.mempool.DeleteIDAndConflictSet(abrCid)
-		mempool2Sp.Finish()
-		n.logger.Debugf("looking for %s height: %d", abr.ObjectId, abr.Height+1)
-		// if we have the next update in our inflight, we can queue that up here
-=======
-		abrCIDs[i] = abrCid
-		abrWrapper := n.mempool.Get(abrCid)
 		abr := abrWrapper.AddBlockRequest
 		abrws[i] = abrWrapper
->>>>>>> fa3427ff
+
+		inflightSp := opentracing.StartSpan("gossip4.inflightGet", opentracing.ChildOf(processSp.Context()))
 		nextKey := inFlightID(abr.ObjectId, abr.Height+1)
 		// if the next height Tx is here we can also queue that up
-		ifSp := opentracing.StartSpan("gossip4.inflightGet", opentracing.ChildOf(processSp.Context()))
 		next, ok := n.inflight.Get(nextKey)
-		ifSp.Finish()
+		inflightSp.Finish()
+
 		if ok {
 			n.logger.Debugf("found %s height: %d in inflight", abr.ObjectId, abr.Height+1)
 			nextAbrWrapper := next.(*AddBlockWrapper)
@@ -445,28 +422,15 @@
 			}
 			n.inflight.Remove(nextKey)
 		}
-<<<<<<< HEAD
-
-		actorContext.Send(n.stateStorerPid, &saveTransactionState{ctx: msg.ctx, abr: abr})
-
-		txSp.Finish()
-=======
->>>>>>> fa3427ff
-	}
+	}
+
+	addInflightSp := opentracing.StartSpan("gossip4.addInflight", opentracing.ChildOf(processSp.Context()))
 	state.addInflights(abrws...)
 	n.mempool.BulkDelete(abrCIDs...)
+	addInflightSp.Finish()
 
 	processSp.Finish()
 
-<<<<<<< HEAD
-	publishSp := opentracing.StartSpan("gossip4.publishComplete", opentracing.ChildOf(sp.Context()))
-	// Notify clients of the new checkpoint
-	err = n.publishCompletedRound(context.TODO())
-	if err != nil {
-		n.logger.Errorf("error publishing current round: %v", err)
-	}
-	publishSp.Finish()
-=======
 	n.logger.Debugf("setting round at %d to rootNode: %v", completedRound.height, state.hamt)
 	completedRound.state = state
 	go func() {
@@ -475,7 +439,6 @@
 		}
 	}()
 	n.logger.Debugf("after setting: %v", completedRound.state.hamt)
->>>>>>> fa3427ff
 
 	round := newRound(completedRound.height+1, 0, 0, min(defaultK, int(n.notaryGroup.Size())-1))
 	n.rounds.SetCurrent(round)
@@ -654,17 +617,12 @@
 	}
 	storeSp.Finish()
 
-<<<<<<< HEAD
+	abrWrapper.cid = id
+
 	memSp := opentracing.StartSpan("gossip4.storeAbrMempool")
 	n.logger.Debugf("storing in mempool %s", id.String())
-	n.mempool.Add(id, abrWrapper)
+	n.mempool.Add(abrWrapper)
 	memSp.Finish()
-=======
-	abrWrapper.cid = id
-
-	n.logger.Debugf("storing in mempool %s", id.String())
-	n.mempool.Add(abrWrapper)
->>>>>>> fa3427ff
 
 	return nil
 }
