--- conflicted
+++ resolved
@@ -42,14 +42,8 @@
 }
 
 message ImportChainRequest {
-<<<<<<< HEAD
-  string key_addr = 1;
-  bytes chain_tree = 2;
-=======
-  Credentials creds = 1;
   // index 2 is a deleted key, intentionally omitted
   string chain_tree = 3;
->>>>>>> 1c7d98d8
 }
 
 message ImportChainResponse {
