// RUN `go generate` in this directory when updating the service.proto. Requires the protoc command to be in your path.
syntax = "proto3";
package walletrpc;

option go_package = "walletrpc";

<<<<<<< HEAD
import "google/api/annotations.proto";
=======
message ProtoSetDataPayload {
  string path = 1;
  bytes value = 2;
}

message ProtoSetOwnershipPayload {
  repeated string authentication = 1;
}

message ProtoTokenMonetaryPolicy{
  uint64 maximum = 1;
}

message ProtoEstablishTokenPayload{
  string name = 1;
  ProtoTokenMonetaryPolicy monetary_policy = 2;
}

message ProtoMintTokenPayload{
  string name = 1;
  uint64 amount = 2;
}

message ProtoTransaction{
  enum Type {
    UNKNOWN = 0;
    SETDATA = 1;
    SETOWNERSHIP = 2;
    ESTABLISHTOKEN = 3;
    MINTTOKEN = 4;
    STAKE = 5;
  }

  Type type = 1;
  oneof payload {
    ProtoSetDataPayload set_data_payload = 2;
    ProtoSetOwnershipPayload set_ownership_payload = 3;
    ProtoEstablishTokenPayload establish_token_payload = 4;
    ProtoMintTokenPayload mint_token_payload = 5;
  }
}

message Credentials {
  string wallet_name = 1;
  string pass_phrase = 2;
}
>>>>>>> d403b57c

message SerializableSignature {
  repeated bool signers = 1;
  bytes signature = 2;
  string type = 3;
  bytes object_id = 4;
  bytes previous_tip = 5;
  bytes new_tip = 6;
  uint64 view = 7;
  uint64 cycle = 8;
}

message SerializableChainTree {
  repeated bytes dag = 1;
  map<string, SerializableSignature> signatures = 2;
  // tip is a string because of compatability with the javascript layer
  // which cannot seem to parse a golang cid.Bytes()
  string tip = 3;
}

message RegisterWalletRequest {
}

message RegisterWalletResponse {
  string wallet_name = 1;
}

message StorageAdapterConfigForBadger {
  string path = 1;
}

message StorageAdapterConfigForIpld {
  string path = 1;
  string address = 2;
  bool offline = 3;
}

message StorageAdapterConfig {
  oneof adapter_config {
    StorageAdapterConfigForBadger badger = 1;
    StorageAdapterConfigForIpld ipld = 2;
  }
}

message GenerateChainRequest {
  string key_addr = 2;
  StorageAdapterConfig storage_adapter = 3;
}

message GenerateChainResponse {
  string chain_id = 1;
}

message ExportChainRequest {
  string chain_id = 2;
}

message ExportChainResponse {
  string chain_tree = 1;
}

message ImportChainRequest {
  // index 2 is a deleted key, intentionally omitted
  string chain_tree = 3;
  StorageAdapterConfig storage_adapter = 4;
}

message ImportChainResponse {
  string chain_id = 1;
}

message GenerateKeyRequest {
}

message GenerateKeyResponse {
  string key_addr = 1;
}

message GetTipRequest {
  string chain_id = 2;
}

message GetTipResponse {
  string tip = 1;
}

message ListChainIdsRequest {
}

message ListChainIdsResponse {
  repeated string chain_ids = 1;
}

message ListKeysRequest {
}

message ListKeysResponse {
  repeated string key_addrs = 1;
}

message SetOwnerRequest {
  string chain_id = 2;
  string key_addr = 3;
  repeated string new_owner_keys = 4;
}

message SetOwnerResponse {
  string tip = 1;
}

message SetDataRequest {
  string chain_id = 2;
  string key_addr = 3;
  string path = 4;
  bytes value = 5;
}

message SetDataResponse {
  string tip = 1;
}

message ResolveRequest {
  string chain_id = 2;
  string path = 3;
}

message ResolveResponse {
  string remaining_path = 1;
  bytes data = 2;
}

message ResolveAtRequest {
  Credentials creds = 1;
  string chain_id = 2;
  string tip = 3;
  string path = 4;
}

message EstablishTokenRequest {
  string chain_id = 2;
  string key_addr = 3;
  string token_name = 4;
  uint64 maximum = 5;
}

message EstablishTokenResponse {
  string tip = 1;
}

message MintTokenRequest {
  string chain_id = 2;
  string key_addr = 3;
  string token_name = 4;
  uint64 amount = 5;
}

message MintTokenResponse {
  string tip = 1;
}

message SendTokenRequest {
  Credentials creds = 1;
  string chain_id = 2;
  string key_addr = 3;
  string token_name = 4;
  string destination_chain_id = 5;
  uint64 amount = 6;
}

message SendTokenResponse {
  string send_token = 1;
}

message TokenPayload {
  string transaction_id = 1;
  string tip = 2;
  SerializableSignature signature = 3;
  repeated bytes leaves = 4;
}

message ReceiveTokenRequest {
  Credentials creds = 1;
  string chain_id = 2;
  string key_addr = 3;
  string token_payload = 4;
}

message ReceiveTokenResponse {
  string tip = 1;
}

message PlayTransactionsRequest {
  Credentials creds = 1;
  string chain_id = 2;
  string key_addr = 3;
  repeated ProtoTransaction transactions = 4;
}

message PlayTransactionsResponse {
  string tip = 1;
}

service WalletRPCService {
<<<<<<< HEAD
  rpc Register (RegisterWalletRequest) returns (RegisterWalletResponse) {
    option (google.api.http) =
      {
       post: "/api/v1/wallets"
      };
  };

  rpc GenerateKey (GenerateKeyRequest) returns (GenerateKeyResponse){
    option (google.api.http) =
      {
       post: "/api/v1/keys"
      };
  };

  rpc CreateChainTree (GenerateChainRequest) returns (GenerateChainResponse){
    option (google.api.http) =
      {
       post: "/api/v1/keys/{key_addr}/chains"
      };
  };

  rpc ExportChainTree (ExportChainRequest) returns (ExportChainResponse){
    option (google.api.http) =
      {
       get: "/api/v1/chains/{chain_id}"
      };
  };

  rpc ImportChainTree (ImportChainRequest) returns (ImportChainResponse){
    option (google.api.http) =
      {
       post: "/api/v1/chains"
       body: "*"
      };
  };

  rpc GetTip (GetTipRequest) returns (GetTipResponse){
    option (google.api.http) =
      {
       get: "/api/v1/chains/{chain_id}/tip"
      };
  };

  rpc ListChainIds (ListChainIdsRequest) returns (ListChainIdsResponse){
    option (google.api.http) =
      {
       get: "/api/v1/chains"
      };
  };

  rpc ListKeys (ListKeysRequest) returns (ListKeysResponse){
    option (google.api.http) =
      {
       get: "/api/v1/keys"
      };
  };

  rpc SetOwner (SetOwnerRequest) returns (SetOwnerResponse){
    option (google.api.http) =
      {
       put: "/api/v1/chains/{chain_id}/owner"
       body: "*"
      };
  };

  rpc SetData (SetDataRequest) returns (SetDataResponse){
    option (google.api.http) =
      {
       put: "/api/v1/chains/{chain_id}/data"
       body: "*"
      };
  };

  rpc Resolve (ResolveRequest) returns (ResolveResponse){
    option (google.api.http) =
      {
       get: "/api/v1/chains/{chain_id}/data"
      };
  };

  rpc EstablishToken (EstablishTokenRequest) returns (EstablishTokenResponse){
    option (google.api.http) =
      {
       post: "/api/v1/chains/{chain_id}/tokens"
       body: "*"
      };
  };

  rpc MintToken (MintTokenRequest) returns (MintTokenResponse){
    option (google.api.http) =
      {
       put: "/api/v1/chains/{chain_id}/tokens/{token_name}"
       body: "*"
      };
  };
=======
  rpc Register (RegisterWalletRequest) returns (RegisterWalletResponse);
  rpc GenerateKey (GenerateKeyRequest) returns (GenerateKeyResponse);
  rpc CreateChainTree (GenerateChainRequest) returns (GenerateChainResponse);
  rpc ExportChainTree (ExportChainRequest) returns (ExportChainResponse);
  rpc ImportChainTree (ImportChainRequest) returns (ImportChainResponse);
  rpc GetTip (GetTipRequest) returns (GetTipResponse);
  rpc ListChainIds (ListChainIdsRequest) returns (ListChainIdsResponse);
  rpc ListKeys (ListKeysRequest) returns (ListKeysResponse);
  rpc PlayTransactions (PlayTransactionsRequest) returns (PlayTransactionsResponse);
  rpc SetOwner (SetOwnerRequest) returns (SetOwnerResponse);
  rpc SetData (SetDataRequest) returns (SetDataResponse);
  rpc Resolve (ResolveRequest) returns (ResolveResponse);
  rpc ResolveAt (ResolveAtRequest) returns (ResolveResponse);
  rpc EstablishToken (EstablishTokenRequest) returns (EstablishTokenResponse);
  rpc MintToken (MintTokenRequest) returns (MintTokenResponse);
  rpc SendToken (SendTokenRequest) returns (SendTokenResponse);
  rpc ReceiveToken (ReceiveTokenRequest) returns (ReceiveTokenResponse);
>>>>>>> d403b57c
}<|MERGE_RESOLUTION|>--- conflicted
+++ resolved
@@ -4,9 +4,8 @@
 
 option go_package = "walletrpc";
 
-<<<<<<< HEAD
 import "google/api/annotations.proto";
-=======
+
 message ProtoSetDataPayload {
   string path = 1;
   bytes value = 2;
@@ -49,12 +48,6 @@
   }
 }
 
-message Credentials {
-  string wallet_name = 1;
-  string pass_phrase = 2;
-}
->>>>>>> d403b57c
-
 message SerializableSignature {
   repeated bool signers = 1;
   bytes signature = 2;
@@ -186,7 +179,6 @@
 }
 
 message ResolveAtRequest {
-  Credentials creds = 1;
   string chain_id = 2;
   string tip = 3;
   string path = 4;
@@ -215,7 +207,6 @@
 }
 
 message SendTokenRequest {
-  Credentials creds = 1;
   string chain_id = 2;
   string key_addr = 3;
   string token_name = 4;
@@ -235,7 +226,6 @@
 }
 
 message ReceiveTokenRequest {
-  Credentials creds = 1;
   string chain_id = 2;
   string key_addr = 3;
   string token_payload = 4;
@@ -246,7 +236,6 @@
 }
 
 message PlayTransactionsRequest {
-  Credentials creds = 1;
   string chain_id = 2;
   string key_addr = 3;
   repeated ProtoTransaction transactions = 4;
@@ -257,7 +246,6 @@
 }
 
 service WalletRPCService {
-<<<<<<< HEAD
   rpc Register (RegisterWalletRequest) returns (RegisterWalletResponse) {
     option (google.api.http) =
       {
@@ -338,6 +326,13 @@
       };
   };
 
+  rpc ResolveAt (ResolveAtRequest) returns (ResolveResponse){
+    option (google.api.http) =
+      {
+       get: "/api/v1/chains/{chain_id}/data"
+      };
+  };
+
   rpc EstablishToken (EstablishTokenRequest) returns (EstablishTokenResponse){
     option (google.api.http) =
       {
@@ -353,23 +348,28 @@
        body: "*"
       };
   };
-=======
-  rpc Register (RegisterWalletRequest) returns (RegisterWalletResponse);
-  rpc GenerateKey (GenerateKeyRequest) returns (GenerateKeyResponse);
-  rpc CreateChainTree (GenerateChainRequest) returns (GenerateChainResponse);
-  rpc ExportChainTree (ExportChainRequest) returns (ExportChainResponse);
-  rpc ImportChainTree (ImportChainRequest) returns (ImportChainResponse);
-  rpc GetTip (GetTipRequest) returns (GetTipResponse);
-  rpc ListChainIds (ListChainIdsRequest) returns (ListChainIdsResponse);
-  rpc ListKeys (ListKeysRequest) returns (ListKeysResponse);
-  rpc PlayTransactions (PlayTransactionsRequest) returns (PlayTransactionsResponse);
-  rpc SetOwner (SetOwnerRequest) returns (SetOwnerResponse);
-  rpc SetData (SetDataRequest) returns (SetDataResponse);
-  rpc Resolve (ResolveRequest) returns (ResolveResponse);
-  rpc ResolveAt (ResolveAtRequest) returns (ResolveResponse);
-  rpc EstablishToken (EstablishTokenRequest) returns (EstablishTokenResponse);
-  rpc MintToken (MintTokenRequest) returns (MintTokenResponse);
-  rpc SendToken (SendTokenRequest) returns (SendTokenResponse);
-  rpc ReceiveToken (ReceiveTokenRequest) returns (ReceiveTokenResponse);
->>>>>>> d403b57c
+
+  rpc PlayTransactions (PlayTransactionsRequest) returns (PlayTransactionsResponse){
+    option (google.api.http) =
+      {
+       put: "/api/v1/chains/{chain_id}"
+       body: "*"
+      };
+  };
+
+  rpc SendToken (SendTokenRequest) returns (SendTokenResponse){
+    option (google.api.http) =
+      {
+       post: "/api/v1/chains/{chain_id}/tokens/{token_name}/send"
+       body: "*"
+      };
+  };
+
+  rpc ReceiveToken (ReceiveTokenRequest) returns (ReceiveTokenResponse){
+    option (google.api.http) =
+      {
+       post: "/api/v1/chains/{chain_id}/tokens/receive"
+       body: "*"
+      };
+  };
 }