package walletrpc

import (
	"context"
	"os"
	"testing"

	"github.com/quorumcontrol/tupelo-go-client/client"
	"github.com/quorumcontrol/tupelo-go-client/gossip3/types"
	"github.com/stretchr/testify/require"
)

func TestServerStartup(t *testing.T) {
	// just a simple sanity check to make sure
	// startups don't error
	path := ".tmp/servertest"
	err := os.RemoveAll(".tmp")
	require.Nil(t, err)
	err = os.MkdirAll(path, 0755)
	require.Nil(t, err)
	defer os.RemoveAll(".tmp")

	ng := types.NewNotaryGroup("ohhijusttesting")
	cli := client.New(ng)
	ctx := context.Background()

	grpcServer, err := ServeInsecure(path, cli, 0)
	require.Nil(t, err)

	web, err := ServeWebInsecure(ctx, grpcServer)
	require.Nil(t, err)
<<<<<<< HEAD

	web.Shutdown(ctx)
=======
	err = web.Shutdown(context.Background())
	require.Nil(t, err)
>>>>>>> 07933126
	grpcServer.Stop()

	secGrpcServer, err := ServeTLS(path, cli, "testassets/cert.pem", "testassets/key.pem", 0)
	require.Nil(t, err)

	secWeb, err := ServeWebTLS(ctx, secGrpcServer, "testassets/cert.pem", "testassets/key.pem")
	require.Nil(t, err)
<<<<<<< HEAD

	secWeb.Shutdown(context.Background())
=======
	err = secWeb.Shutdown(context.Background())
	require.Nil(t, err)
>>>>>>> 07933126
	secGrpcServer.Stop()
}<|MERGE_RESOLUTION|>--- conflicted
+++ resolved
@@ -29,13 +29,10 @@
 
 	web, err := ServeWebInsecure(ctx, grpcServer)
 	require.Nil(t, err)
-<<<<<<< HEAD
 
-	web.Shutdown(ctx)
-=======
 	err = web.Shutdown(context.Background())
 	require.Nil(t, err)
->>>>>>> 07933126
+
 	grpcServer.Stop()
 
 	secGrpcServer, err := ServeTLS(path, cli, "testassets/cert.pem", "testassets/key.pem", 0)
@@ -43,12 +40,9 @@
 
 	secWeb, err := ServeWebTLS(ctx, secGrpcServer, "testassets/cert.pem", "testassets/key.pem")
 	require.Nil(t, err)
-<<<<<<< HEAD
 
-	secWeb.Shutdown(context.Background())
-=======
 	err = secWeb.Shutdown(context.Background())
 	require.Nil(t, err)
->>>>>>> 07933126
+
 	secGrpcServer.Stop()
 }