package walletrpc

import (
	"context"
	"os"
	"testing"

	"github.com/quorumcontrol/tupelo-go-client/gossip3/remote"
	"github.com/quorumcontrol/tupelo-go-client/gossip3/types"
	"github.com/stretchr/testify/require"
)

func TestServerStartup(t *testing.T) {
	// just a simple sanity check to make sure
	// startups don't error
	path := ".tmp/servertest"
	err := os.RemoveAll(".tmp")
	require.Nil(t, err)
	err = os.MkdirAll(path, 0755)
	require.Nil(t, err)
	defer os.RemoveAll(".tmp")

	pubSubSystem := remote.NewSimulatedPubSub()
	ng := types.NewNotaryGroup("ohhijusttesting")
<<<<<<< HEAD
	cli := client.New(ng, pubSubSystem)
	ctx := context.Background()
=======
>>>>>>> 10a13d4c

	grpcServer, err := ServeInsecure(path, ng, pubSubSystem, 0)
	require.Nil(t, err)

	web, err := ServeWebInsecure(ctx, grpcServer)
	require.Nil(t, err)

	err = web.Shutdown(context.Background())
	require.Nil(t, err)

	grpcServer.Stop()

	secGrpcServer, err := ServeTLS(path, ng, pubSubSystem, "testassets/cert.pem", "testassets/key.pem", 0)
	require.Nil(t, err)

	secWeb, err := ServeWebTLS(ctx, secGrpcServer, "testassets/cert.pem", "testassets/key.pem")
	require.Nil(t, err)

	err = secWeb.Shutdown(context.Background())
	require.Nil(t, err)

	secGrpcServer.Stop()
}<|MERGE_RESOLUTION|>--- conflicted
+++ resolved
@@ -22,11 +22,6 @@
 
 	pubSubSystem := remote.NewSimulatedPubSub()
 	ng := types.NewNotaryGroup("ohhijusttesting")
-<<<<<<< HEAD
-	cli := client.New(ng, pubSubSystem)
-	ctx := context.Background()
-=======
->>>>>>> 10a13d4c
 
 	grpcServer, err := ServeInsecure(path, ng, pubSubSystem, 0)
 	require.Nil(t, err)
