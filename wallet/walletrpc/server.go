package walletrpc

import (
	"fmt"
	"log"
	"net"
	"net/http"
	"strconv"
	"strings"

	"github.com/ethereum/go-ethereum/crypto"
	"github.com/improbable-eng/grpc-web/go/grpcweb"
	cid "github.com/ipfs/go-cid"
	cbornode "github.com/ipfs/go-ipld-cbor"
	"github.com/quorumcontrol/chaintree/chaintree"
<<<<<<< HEAD
	"github.com/quorumcontrol/messages/services"
	gossip3client "github.com/quorumcontrol/tupelo-go-client/client"
=======
>>>>>>> 330fce0d
	"github.com/quorumcontrol/tupelo-go-client/consensus"
	"github.com/quorumcontrol/tupelo-go-client/gossip3/remote"
	"github.com/quorumcontrol/tupelo-go-client/gossip3/types"
	"github.com/quorumcontrol/tupelo/wallet"
	"github.com/quorumcontrol/tupelo/wallet/adapters"
	"golang.org/x/net/context"
	"google.golang.org/grpc"
	"google.golang.org/grpc/codes"
	"google.golang.org/grpc/credentials"
	"google.golang.org/grpc/reflection"
	"google.golang.org/grpc/status"
)

const (
	defaultWebPort = ":50050"
)

type server struct {
	NotaryGroup *types.NotaryGroup
	PubSub      remote.PubSub
	storagePath string
}

func (s *server) Register(ctx context.Context, req *services.RegisterWalletRequest) (*services.RegisterWalletResponse, error) {
	walletName := req.Creds.WalletName
	session, err := NewSession(s.storagePath, walletName, s.NotaryGroup, s.PubSub)
	if err != nil {
		return nil, err
	}
	defer session.Stop()

	err = session.CreateWallet(req.Creds.PassPhrase)
	if err != nil {
		if _, ok := err.(*wallet.CreateExistingWalletError); ok {
			msg := fmt.Sprintf("wallet %v already exists", walletName)
			return nil, status.Error(codes.AlreadyExists, msg)
		}
		return nil, fmt.Errorf("error creating wallet: %v", err)
	}

	return &services.RegisterWalletResponse{
		WalletName: req.Creds.WalletName,
	}, nil
}

<<<<<<< HEAD
func (s *server) GenerateKey(ctx context.Context, req *services.GenerateKeyRequest) (*services.GenerateKeyResponse, error) {
	session, err := NewSession(s.storagePath, req.Creds.WalletName, s.Client)
=======
func (s *server) GenerateKey(ctx context.Context, req *GenerateKeyRequest) (*GenerateKeyResponse, error) {
	session, err := NewSession(s.storagePath, req.Creds.WalletName, s.NotaryGroup, s.PubSub)
>>>>>>> 330fce0d
	if err != nil {
		return nil, err
	}

	err = session.Start(req.Creds.PassPhrase)
	if err != nil {
		return nil, fmt.Errorf("error starting session: %v", err)
	}

	defer session.Stop()

	key, err := session.GenerateKey()
	if err != nil {
		return nil, err
	}

	addr := crypto.PubkeyToAddress(key.PublicKey)
	return &services.GenerateKeyResponse{
		KeyAddr: addr.String(),
	}, nil
}

<<<<<<< HEAD
func (s *server) ListKeys(ctx context.Context, req *services.ListKeysRequest) (*services.ListKeysResponse, error) {
	session, err := NewSession(s.storagePath, req.Creds.WalletName, s.Client)
=======
func (s *server) ListKeys(ctx context.Context, req *ListKeysRequest) (*ListKeysResponse, error) {
	session, err := NewSession(s.storagePath, req.Creds.WalletName, s.NotaryGroup, s.PubSub)
>>>>>>> 330fce0d
	if err != nil {
		return nil, err
	}

	err = session.Start(req.Creds.PassPhrase)
	if err != nil {
		return nil, fmt.Errorf("error starting session: %v", err)
	}

	defer session.Stop()

	keys, err := session.ListKeys()
	if err != nil {
		return nil, err
	}

	return &services.ListKeysResponse{
		KeyAddrs: keys,
	}, nil
}

func (s *server) parseStorageAdapter(c *services.StorageAdapterConfig) (*adapters.Config, error) {
	// Default adapters.Config is set in session.go
	if c == nil {
		return nil, nil
	}

	switch config := c.AdapterConfig.(type) {
	case *services.StorageAdapterConfig_Badger:
		return &adapters.Config{
			Adapter: adapters.BadgerStorageAdapterName,
			Arguments: map[string]interface{}{
				"path": config.Badger.Path,
			},
		}, nil
	case *services.StorageAdapterConfig_Ipld:
		return &adapters.Config{
			Adapter: adapters.IpldStorageAdapterName,
			Arguments: map[string]interface{}{
				"path":    config.Ipld.Path,
				"address": config.Ipld.Address,
				"online":  !config.Ipld.Offline,
			},
		}, nil
	default:
		return nil, fmt.Errorf("Unsupported storage adapter specified")
	}
}

<<<<<<< HEAD
func (s *server) CreateChainTree(ctx context.Context, req *services.GenerateChainRequest) (*services.GenerateChainResponse, error) {
	session, err := NewSession(s.storagePath, req.Creds.WalletName, s.Client)
=======
func (s *server) CreateChainTree(ctx context.Context, req *GenerateChainRequest) (*GenerateChainResponse, error) {
	session, err := NewSession(s.storagePath, req.Creds.WalletName, s.NotaryGroup, s.PubSub)
>>>>>>> 330fce0d
	if err != nil {
		return nil, err
	}

	err = session.Start(req.Creds.PassPhrase)
	if err != nil {
		return nil, fmt.Errorf("error starting session: %v", err)
	}

	defer session.Stop()

	storageAdapterConfig, err := s.parseStorageAdapter(req.StorageAdapter)
	if err != nil {
		return nil, err
	}

	chain, err := session.CreateChain(req.KeyAddr, storageAdapterConfig)
	if err != nil {
		return nil, err
	}

	id, err := chain.Id()
	if err != nil {
		return nil, err
	}

	return &services.GenerateChainResponse{
		ChainId: id,
	}, nil
}

<<<<<<< HEAD
func (s *server) ExportChainTree(ctx context.Context, req *services.ExportChainRequest) (*services.ExportChainResponse, error) {
	session, err := NewSession(s.storagePath, req.Creds.WalletName, s.Client)
=======
func (s *server) ExportChainTree(ctx context.Context, req *ExportChainRequest) (*ExportChainResponse, error) {
	session, err := NewSession(s.storagePath, req.Creds.WalletName, s.NotaryGroup, s.PubSub)
>>>>>>> 330fce0d
	if err != nil {
		return nil, err
	}

	err = session.Start(req.Creds.PassPhrase)
	if err != nil {
		return nil, fmt.Errorf("error starting session: %v", err)
	}

	defer session.Stop()

	serializedChain, err := session.ExportChain(req.ChainId)
	if err != nil {
		return nil, err
	}

	return &services.ExportChainResponse{
		ChainTree: serializedChain,
	}, nil
}

<<<<<<< HEAD
func (s *server) ImportChainTree(ctx context.Context, req *services.ImportChainRequest) (*services.ImportChainResponse, error) {
	session, err := NewSession(s.storagePath, req.Creds.WalletName, s.Client)
=======
func (s *server) ImportChainTree(ctx context.Context, req *ImportChainRequest) (*ImportChainResponse, error) {
	session, err := NewSession(s.storagePath, req.Creds.WalletName, s.NotaryGroup, s.PubSub)
>>>>>>> 330fce0d
	if err != nil {
		return nil, err
	}

	err = session.Start(req.Creds.PassPhrase)
	if err != nil {
		return nil, fmt.Errorf("error starting session: %v", err)
	}

	defer session.Stop()

	storageAdapterConfig, err := s.parseStorageAdapter(req.StorageAdapter)
	if err != nil {
		return nil, err
	}

	chain, err := session.ImportChain(req.ChainTree, storageAdapterConfig)

	if err != nil {
		return nil, err
	}

	chainId, err := chain.Id()
	if err != nil {
		return nil, err
	}

	return &services.ImportChainResponse{
		ChainId: chainId,
	}, nil
}

<<<<<<< HEAD
func (s *server) ListChainIds(ctx context.Context, req *services.ListChainIdsRequest) (*services.ListChainIdsResponse, error) {
	session, err := NewSession(s.storagePath, req.Creds.WalletName, s.Client)
=======
func (s *server) ListChainIds(ctx context.Context, req *ListChainIdsRequest) (*ListChainIdsResponse, error) {
	session, err := NewSession(s.storagePath, req.Creds.WalletName, s.NotaryGroup, s.PubSub)
>>>>>>> 330fce0d
	if err != nil {
		return nil, err
	}

	err = session.Start(req.Creds.PassPhrase)
	if err != nil {
		return nil, fmt.Errorf("error starting session: %v", err)
	}

	defer session.Stop()

	ids, err := session.GetChainIds()
	if err != nil {
		return nil, err
	}

	return &services.ListChainIdsResponse{
		ChainIds: ids,
	}, nil
}

<<<<<<< HEAD
func (s *server) GetTip(ctx context.Context, req *services.GetTipRequest) (*services.GetTipResponse, error) {
	session, err := NewSession(s.storagePath, req.Creds.WalletName, s.Client)
=======
func (s *server) GetTip(ctx context.Context, req *GetTipRequest) (*GetTipResponse, error) {
	session, err := NewSession(s.storagePath, req.Creds.WalletName, s.NotaryGroup, s.PubSub)
>>>>>>> 330fce0d
	if err != nil {
		return nil, err
	}

	err = session.Start(req.Creds.PassPhrase)
	if err != nil {
		return nil, fmt.Errorf("error starting session: %v", err)
	}

	defer session.Stop()

	tipCid, err := session.GetTip(req.ChainId)
	if err != nil {
		return nil, err
	}

	return &services.GetTipResponse{
		Tip: tipCid.String(),
	}, nil
}

func buildTransactions(protoTransactions []*ProtoTransaction) ([]*chaintree.Transaction, error) {
	chaintreeTxns := make([]*chaintree.Transaction, len(protoTransactions))
	for i, protoTxn := range protoTransactions {
		switch protoTxn.Type {
		case ProtoTransaction_ESTABLISHTOKEN:
			payload := protoTxn.GetEstablishTokenPayload()
			chaintreeTxns[i] = &chaintree.Transaction{
				Type: consensus.TransactionTypeEstablishToken,
				Payload: consensus.EstablishTokenPayload{
					Name: payload.Name,
					MonetaryPolicy: consensus.TokenMonetaryPolicy{
						Maximum: payload.MonetaryPolicy.Maximum,
					},
				},
			}
		case ProtoTransaction_MINTTOKEN:
			payload := protoTxn.GetMintTokenPayload()
			chaintreeTxns[i] = &chaintree.Transaction{
				Type: consensus.TransactionTypeMintToken,
				Payload: consensus.MintTokenPayload{
					Name:   payload.Name,
					Amount: payload.Amount,
				},
			}
		case ProtoTransaction_SETDATA:
			payload := protoTxn.GetSetDataPayload()

			var decodedVal interface{}
			err := cbornode.DecodeInto(payload.Value, &decodedVal)
			if err != nil {
				return nil, fmt.Errorf("error decoding value: %v", err)
			}

			chaintreeTxns[i] = &chaintree.Transaction{
				Type: consensus.TransactionTypeSetData,
				Payload: consensus.SetDataPayload{
					Path:  payload.Path,
					Value: decodedVal,
				},
			}
		case ProtoTransaction_SETOWNERSHIP:
			payload := protoTxn.GetSetOwnershipPayload()
			chaintreeTxns[i] = &chaintree.Transaction{
				Type: consensus.TransactionTypeSetOwnership,
				Payload: consensus.SetOwnershipPayload{
					Authentication: payload.Authentication,
				},
			}
		default:
			return nil, fmt.Errorf("unrecognized transaction type: %v", protoTxn.Type)
		}
	}

	return chaintreeTxns, nil
}

<<<<<<< HEAD
func (s *server) PlayTransactions(ctx context.Context, req *services.PlayTransactionsRequest) (*services.PlayTransactionsResponse, error) {
	session, err := NewSession(s.storagePath, req.Creds.WalletName, s.Client)
=======
func (s *server) PlayTransactions(ctx context.Context, req *PlayTransactionsRequest) (*PlayTransactionsResponse, error) {
	session, err := NewSession(s.storagePath, req.Creds.WalletName, s.NotaryGroup, s.PubSub)
>>>>>>> 330fce0d
	if err != nil {
		return nil, err
	}

	err = session.Start(req.Creds.PassPhrase)
	if err != nil {
		return nil, fmt.Errorf("error starting session: %v", err)
	}

	defer session.Stop()

	transactions, err := buildTransactions(req.Transactions)
	if err != nil {
		return nil, err
	}

	resp, err := session.PlayTransactions(req.ChainId, req.KeyAddr, transactions)
	if err != nil {
		return nil, err
	}

	return &PlayTransactionsResponse{
		Tip: resp.Tip.String(),
	}, nil
}

<<<<<<< HEAD
func (s *server) SetOwner(ctx context.Context, req *services.SetOwnerRequest) (*services.SetOwnerResponse, error) {
	session, err := NewSession(s.storagePath, req.Creds.WalletName, s.Client)
=======
func (s *server) SetOwner(ctx context.Context, req *SetOwnerRequest) (*SetOwnerResponse, error) {
	session, err := NewSession(s.storagePath, req.Creds.WalletName, s.NotaryGroup, s.PubSub)
>>>>>>> 330fce0d
	if err != nil {
		return nil, err
	}

	err = session.Start(req.Creds.PassPhrase)
	if err != nil {
		return nil, fmt.Errorf("error starting session: %v", err)
	}

	defer session.Stop()

	newTip, err := session.SetOwner(req.ChainId, req.KeyAddr, req.NewOwnerKeys)
	if err != nil {
		return nil, err
	}

	return &services.SetOwnerResponse{
		Tip: newTip.String(),
	}, nil
}

<<<<<<< HEAD
func (s *server) SetData(ctx context.Context, req *services.SetDataRequest) (*services.SetDataResponse, error) {
	session, err := NewSession(s.storagePath, req.Creds.WalletName, s.Client)
=======
func (s *server) SetData(ctx context.Context, req *SetDataRequest) (*SetDataResponse, error) {
	session, err := NewSession(s.storagePath, req.Creds.WalletName, s.NotaryGroup, s.PubSub)
>>>>>>> 330fce0d
	if err != nil {
		return nil, err
	}

	err = session.Start(req.Creds.PassPhrase)
	if err != nil {
		return nil, fmt.Errorf("error starting session: %v", err)
	}

	defer session.Stop()

	tipCid, err := session.SetData(req.ChainId, req.KeyAddr, req.Path, req.Value)
	if err != nil {
		return nil, err
	}

	return &services.SetDataResponse{
		Tip: tipCid.String(),
	}, nil
}

func (s *server) Resolve(ctx context.Context, req *services.ResolveRequest) (*services.ResolveResponse, error) {
	return s.resolveAt(ctx, req.Creds, req.ChainId, req.Path, nil)
}

func (s *server) ResolveAt(ctx context.Context, req *services.ResolveAtRequest) (*services.ResolveResponse,
	error) {
	t, err := cid.Decode(req.Tip)
	if err != nil {
		return nil, fmt.Errorf("A valid tip CID must be provided")
	}
	return s.resolveAt(ctx, req.Creds, req.ChainId, req.Path, &t)
}

<<<<<<< HEAD
func (s *server) resolveAt(ctx context.Context, creds *services.Credentials, chainId string, path string, tip *cid.Cid) (*services.ResolveResponse, error) {
	session, err := NewSession(s.storagePath, creds.WalletName, s.Client)
=======
func (s *server) resolveAt(ctx context.Context, creds *Credentials, chainId string, path string,
	tip *cid.Cid) (*ResolveResponse, error) {
	session, err := NewSession(s.storagePath, creds.WalletName, s.NotaryGroup, s.PubSub)
>>>>>>> 330fce0d
	if err != nil {
		return nil, err
	}

	err = session.Start(creds.PassPhrase)
	if err != nil {
		return nil, fmt.Errorf("error starting session: %v", err)
	}

	defer session.Stop()

	pathSegments, err := consensus.DecodePath(path)
	if err != nil {
		return nil, fmt.Errorf("bad path: %v", err)
	}

	data, remainingSegments, err := session.resolveAt(chainId, pathSegments, tip)
	if err != nil {
		return nil, err
	}

	remainingPath := strings.Join(remainingSegments, "/")
	dataBytes, err := cbornode.DumpObject(data)
	if err != nil {
		return nil, err
	}

	return &services.ResolveResponse{
		RemainingPath: remainingPath,
		Data:          dataBytes,
	}, nil
}

<<<<<<< HEAD
func (s *server) EstablishToken(ctx context.Context, req *services.EstablishTokenRequest) (*services.EstablishTokenResponse, error) {
	session, err := NewSession(s.storagePath, req.Creds.WalletName, s.Client)
=======
func (s *server) EstablishToken(ctx context.Context, req *EstablishTokenRequest) (*EstablishTokenResponse, error) {
	session, err := NewSession(s.storagePath, req.Creds.WalletName, s.NotaryGroup, s.PubSub)
>>>>>>> 330fce0d
	if err != nil {
		return nil, err
	}

	err = session.Start(req.Creds.PassPhrase)
	if err != nil {
		return nil, fmt.Errorf("error starting session: %v", err)
	}

	defer session.Stop()

	tipCid, err := session.EstablishToken(req.ChainId, req.KeyAddr, req.TokenName, req.Maximum)
	if err != nil {
		return nil, err
	}

	return &services.EstablishTokenResponse{
		Tip: tipCid.String(),
	}, nil
}

<<<<<<< HEAD
func (s *server) MintToken(ctx context.Context, req *services.MintTokenRequest) (*services.MintTokenResponse, error) {
	session, err := NewSession(s.storagePath, req.Creds.WalletName, s.Client)
=======
func (s *server) MintToken(ctx context.Context, req *MintTokenRequest) (*MintTokenResponse, error) {
	session, err := NewSession(s.storagePath, req.Creds.WalletName, s.NotaryGroup, s.PubSub)
>>>>>>> 330fce0d
	if err != nil {
		return nil, err
	}

	err = session.Start(req.Creds.PassPhrase)
	if err != nil {
		return nil, fmt.Errorf("error starting session: %v", err)
	}

	defer session.Stop()

	tipCid, err := session.MintToken(req.ChainId, req.KeyAddr, req.TokenName, req.Amount)
	if err != nil {
		return nil, err
	}

	return &services.MintTokenResponse{
		Tip: tipCid.String(),
	}, nil
}

func (s *server) PlayTransactions(ctx context.Context, req *services.PlayTransactionsRequest) (*services.PlayTransactionsResponse, error) {
	session, err := NewSession(s.storagePath, req.Creds.WalletName, s.Client)
	if err != nil {
		return nil, err
	}

	err = session.Start(req.Creds.PassPhrase)
	if err != nil {
		return nil, fmt.Errorf("error starting session: %v", err)
	}

	defer session.Stop()

	tipCid, err := session.PlayTransactions(req.ChainId, req.KeyAddr, req.Transactions)
	if err != nil {
		return nil, fmt.Errorf("error playing transactions onto chaintree: %v", err)
	}

	return &services.PlayTransactionsResponse{
		Tip: tipCid.String(),
	}, nil
}

func (s *server) SendToken(ctx context.Context, req *SendTokenRequest) (*SendTokenResponse, error) {
	session, err := NewSession(s.storagePath, req.Creds.WalletName, s.NotaryGroup, s.PubSub)
	if err != nil {
		return nil, err
	}

	err = session.Start(req.Creds.PassPhrase)
	if err != nil {
		return nil, fmt.Errorf("error starting session: %v", err)
	}

	defer session.Stop()

	sendToken, err := session.SendToken(req.ChainId, req.KeyAddr, req.TokenName, req.DestinationChainId, req.Amount)
	if err != nil {
		return nil, err
	}

	return &SendTokenResponse{
		SendToken: sendToken,
	}, nil
}

func (s *server) ReceiveToken(ctx context.Context, req *ReceiveTokenRequest) (*ReceiveTokenResponse, error) {
	session, err := NewSession(s.storagePath, req.Creds.WalletName, s.NotaryGroup, s.PubSub)
	if err != nil {
		return nil, err
	}

	err = session.Start(req.Creds.PassPhrase)
	if err != nil {
		return nil, fmt.Errorf("error starting session: %v", err)
	}

	defer session.Stop()

	tipCid, err := session.ReceiveToken(req.ChainId, req.KeyAddr, req.TokenPayload)
	if err != nil {
		return nil, err
	}

	return &ReceiveTokenResponse{
		Tip: tipCid.String(),
	}, nil
}

func startServer(grpcServer *grpc.Server, storagePath string, notaryGroup *types.NotaryGroup, pubsub remote.PubSub, port int) (*grpc.Server, error) {
	fmt.Println("Starting Tupelo RPC server")

	// By providing port 0 to net.Listen, we get a randomized one
	if port <= 0 {
		port = 0
	}
	listener, err := net.Listen("tcp", fmt.Sprintf(":%d", port))
	if err != nil {
		log.Printf("Failed to open listener: %s", err)
		return nil, fmt.Errorf("failed to open listener: %s", err)
	}

	if port == 0 {
		comps := strings.Split(listener.Addr().String(), ":")
		port, err = strconv.Atoi(comps[len(comps)-1])
		if err != nil {
			return nil, err
		}
	}

	s := &server{
		NotaryGroup: notaryGroup,
		PubSub:      pubsub,
		storagePath: storagePath,
	}

	RegisterWalletRPCServiceServer(grpcServer, s)
	reflection.Register(grpcServer)

	go func() {
		fmt.Println("Listening on port", port)
		err := grpcServer.Serve(listener)
		if err != nil {
			log.Printf("error serving: %v", err)
		}
	}()
	return grpcServer, nil
}

// Start gRPC unsecured server.
// Passing 0 for port means to pick any available port.
func ServeInsecure(storagePath string, notaryGroup *types.NotaryGroup, pubsub remote.PubSub, port int) (
	*grpc.Server, error) {
	grpcServer, err := startServer(grpc.NewServer(), storagePath, notaryGroup, pubsub, port)
	if err != nil {
		return nil, fmt.Errorf("error starting: %v", err)
	}
	return grpcServer, nil
}

// Start gRPC server secured with TLS.
// Passing 0 for port means to pick any available port.
func ServeTLS(storagePath string, notaryGroup *types.NotaryGroup, pubsub remote.PubSub, certFile string, keyFile string,
	port int) (*grpc.Server, error) {
	creds, err := credentials.NewServerTLSFromFile(certFile, keyFile)
	if err != nil {
		return nil, fmt.Errorf("failed to create server TLS credentials from cert %s and key %s: %s",
			certFile, keyFile, err)
	}

	credsOption := grpc.Creds(creds)
	grpcServer := grpc.NewServer(credsOption)

	return startServer(grpcServer, storagePath, notaryGroup, pubsub, port)
}

func ServeWebInsecure(grpcServer *grpc.Server) (*http.Server, error) {
	s, err := createGrpcWeb(grpcServer, defaultWebPort)
	if err != nil {
		return nil, fmt.Errorf("error creating GRPC server: %v", err)
	}
	go func() {
		fmt.Println("grpc-web listening on port", defaultWebPort)
		err := s.ListenAndServe()
		if err != nil {
			log.Printf("error listening: %v", err)
		}
	}()
	return s, nil
}

func ServeWebTLS(grpcServer *grpc.Server, certFile string, keyFile string) (*http.Server, error) {
	s, err := createGrpcWeb(grpcServer, defaultWebPort)
	if err != nil {
		return nil, fmt.Errorf("error creating GRPC server: %v", err)
	}
	go func() {
		fmt.Println("grpc-web listening on port", defaultWebPort)
		err := s.ListenAndServeTLS(certFile, keyFile)
		if err != nil {
			log.Printf("error listening: %v", err)
		}
	}()
	return s, nil
}

func createGrpcWeb(grpcServer *grpc.Server, port string) (*http.Server, error) {
	wrappedGrpc := grpcweb.WrapServer(grpcServer)
	handler := http.HandlerFunc(func(resp http.ResponseWriter, req *http.Request) {
		if wrappedGrpc.IsGrpcWebRequest(req) {
			wrappedGrpc.ServeHTTP(resp, req)
			return
		}

		if req.Method == "OPTIONS" {
			headers := resp.Header()
			headers.Add("Access-Control-Allow-Origin", "*")
			headers.Add("Access-Control-Allow-Headers", "*")
			headers.Add("Access-Control-Allow-Methods", "GET, POST,OPTIONS")
			resp.WriteHeader(http.StatusOK)
		} else {
			//TODO: this is a good place to stick in the UI
			log.Printf("unkown route: %v", req)
		}

	})
	s := &http.Server{
		Addr:    port,
		Handler: handler,
	}
	return s, nil
}<|MERGE_RESOLUTION|>--- conflicted
+++ resolved
@@ -13,11 +13,7 @@
 	cid "github.com/ipfs/go-cid"
 	cbornode "github.com/ipfs/go-ipld-cbor"
 	"github.com/quorumcontrol/chaintree/chaintree"
-<<<<<<< HEAD
 	"github.com/quorumcontrol/messages/services"
-	gossip3client "github.com/quorumcontrol/tupelo-go-client/client"
-=======
->>>>>>> 330fce0d
 	"github.com/quorumcontrol/tupelo-go-client/consensus"
 	"github.com/quorumcontrol/tupelo-go-client/gossip3/remote"
 	"github.com/quorumcontrol/tupelo-go-client/gossip3/types"
@@ -63,13 +59,8 @@
 	}, nil
 }
 
-<<<<<<< HEAD
 func (s *server) GenerateKey(ctx context.Context, req *services.GenerateKeyRequest) (*services.GenerateKeyResponse, error) {
-	session, err := NewSession(s.storagePath, req.Creds.WalletName, s.Client)
-=======
-func (s *server) GenerateKey(ctx context.Context, req *GenerateKeyRequest) (*GenerateKeyResponse, error) {
-	session, err := NewSession(s.storagePath, req.Creds.WalletName, s.NotaryGroup, s.PubSub)
->>>>>>> 330fce0d
+	session, err := NewSession(s.storagePath, req.Creds.WalletName, s.NotaryGroup, s.PubSub)
 	if err != nil {
 		return nil, err
 	}
@@ -92,13 +83,8 @@
 	}, nil
 }
 
-<<<<<<< HEAD
 func (s *server) ListKeys(ctx context.Context, req *services.ListKeysRequest) (*services.ListKeysResponse, error) {
-	session, err := NewSession(s.storagePath, req.Creds.WalletName, s.Client)
-=======
-func (s *server) ListKeys(ctx context.Context, req *ListKeysRequest) (*ListKeysResponse, error) {
-	session, err := NewSession(s.storagePath, req.Creds.WalletName, s.NotaryGroup, s.PubSub)
->>>>>>> 330fce0d
+	session, err := NewSession(s.storagePath, req.Creds.WalletName, s.NotaryGroup, s.PubSub)
 	if err != nil {
 		return nil, err
 	}
@@ -148,13 +134,8 @@
 	}
 }
 
-<<<<<<< HEAD
 func (s *server) CreateChainTree(ctx context.Context, req *services.GenerateChainRequest) (*services.GenerateChainResponse, error) {
-	session, err := NewSession(s.storagePath, req.Creds.WalletName, s.Client)
-=======
-func (s *server) CreateChainTree(ctx context.Context, req *GenerateChainRequest) (*GenerateChainResponse, error) {
-	session, err := NewSession(s.storagePath, req.Creds.WalletName, s.NotaryGroup, s.PubSub)
->>>>>>> 330fce0d
+	session, err := NewSession(s.storagePath, req.Creds.WalletName, s.NotaryGroup, s.PubSub)
 	if err != nil {
 		return nil, err
 	}
@@ -186,13 +167,8 @@
 	}, nil
 }
 
-<<<<<<< HEAD
 func (s *server) ExportChainTree(ctx context.Context, req *services.ExportChainRequest) (*services.ExportChainResponse, error) {
-	session, err := NewSession(s.storagePath, req.Creds.WalletName, s.Client)
-=======
-func (s *server) ExportChainTree(ctx context.Context, req *ExportChainRequest) (*ExportChainResponse, error) {
-	session, err := NewSession(s.storagePath, req.Creds.WalletName, s.NotaryGroup, s.PubSub)
->>>>>>> 330fce0d
+	session, err := NewSession(s.storagePath, req.Creds.WalletName, s.NotaryGroup, s.PubSub)
 	if err != nil {
 		return nil, err
 	}
@@ -214,13 +190,8 @@
 	}, nil
 }
 
-<<<<<<< HEAD
 func (s *server) ImportChainTree(ctx context.Context, req *services.ImportChainRequest) (*services.ImportChainResponse, error) {
-	session, err := NewSession(s.storagePath, req.Creds.WalletName, s.Client)
-=======
-func (s *server) ImportChainTree(ctx context.Context, req *ImportChainRequest) (*ImportChainResponse, error) {
-	session, err := NewSession(s.storagePath, req.Creds.WalletName, s.NotaryGroup, s.PubSub)
->>>>>>> 330fce0d
+	session, err := NewSession(s.storagePath, req.Creds.WalletName, s.NotaryGroup, s.PubSub)
 	if err != nil {
 		return nil, err
 	}
@@ -253,13 +224,8 @@
 	}, nil
 }
 
-<<<<<<< HEAD
 func (s *server) ListChainIds(ctx context.Context, req *services.ListChainIdsRequest) (*services.ListChainIdsResponse, error) {
-	session, err := NewSession(s.storagePath, req.Creds.WalletName, s.Client)
-=======
-func (s *server) ListChainIds(ctx context.Context, req *ListChainIdsRequest) (*ListChainIdsResponse, error) {
-	session, err := NewSession(s.storagePath, req.Creds.WalletName, s.NotaryGroup, s.PubSub)
->>>>>>> 330fce0d
+	session, err := NewSession(s.storagePath, req.Creds.WalletName, s.NotaryGroup, s.PubSub)
 	if err != nil {
 		return nil, err
 	}
@@ -281,13 +247,8 @@
 	}, nil
 }
 
-<<<<<<< HEAD
 func (s *server) GetTip(ctx context.Context, req *services.GetTipRequest) (*services.GetTipResponse, error) {
-	session, err := NewSession(s.storagePath, req.Creds.WalletName, s.Client)
-=======
-func (s *server) GetTip(ctx context.Context, req *GetTipRequest) (*GetTipResponse, error) {
-	session, err := NewSession(s.storagePath, req.Creds.WalletName, s.NotaryGroup, s.PubSub)
->>>>>>> 330fce0d
+	session, err := NewSession(s.storagePath, req.Creds.WalletName, s.NotaryGroup, s.PubSub)
 	if err != nil {
 		return nil, err
 	}
@@ -365,13 +326,8 @@
 	return chaintreeTxns, nil
 }
 
-<<<<<<< HEAD
 func (s *server) PlayTransactions(ctx context.Context, req *services.PlayTransactionsRequest) (*services.PlayTransactionsResponse, error) {
-	session, err := NewSession(s.storagePath, req.Creds.WalletName, s.Client)
-=======
-func (s *server) PlayTransactions(ctx context.Context, req *PlayTransactionsRequest) (*PlayTransactionsResponse, error) {
-	session, err := NewSession(s.storagePath, req.Creds.WalletName, s.NotaryGroup, s.PubSub)
->>>>>>> 330fce0d
+	session, err := NewSession(s.storagePath, req.Creds.WalletName, s.NotaryGroup, s.PubSub)
 	if err != nil {
 		return nil, err
 	}
@@ -398,13 +354,8 @@
 	}, nil
 }
 
-<<<<<<< HEAD
 func (s *server) SetOwner(ctx context.Context, req *services.SetOwnerRequest) (*services.SetOwnerResponse, error) {
-	session, err := NewSession(s.storagePath, req.Creds.WalletName, s.Client)
-=======
-func (s *server) SetOwner(ctx context.Context, req *SetOwnerRequest) (*SetOwnerResponse, error) {
-	session, err := NewSession(s.storagePath, req.Creds.WalletName, s.NotaryGroup, s.PubSub)
->>>>>>> 330fce0d
+	session, err := NewSession(s.storagePath, req.Creds.WalletName, s.NotaryGroup, s.PubSub)
 	if err != nil {
 		return nil, err
 	}
@@ -426,13 +377,8 @@
 	}, nil
 }
 
-<<<<<<< HEAD
 func (s *server) SetData(ctx context.Context, req *services.SetDataRequest) (*services.SetDataResponse, error) {
-	session, err := NewSession(s.storagePath, req.Creds.WalletName, s.Client)
-=======
-func (s *server) SetData(ctx context.Context, req *SetDataRequest) (*SetDataResponse, error) {
-	session, err := NewSession(s.storagePath, req.Creds.WalletName, s.NotaryGroup, s.PubSub)
->>>>>>> 330fce0d
+	session, err := NewSession(s.storagePath, req.Creds.WalletName, s.NotaryGroup, s.PubSub)
 	if err != nil {
 		return nil, err
 	}
@@ -467,14 +413,9 @@
 	return s.resolveAt(ctx, req.Creds, req.ChainId, req.Path, &t)
 }
 
-<<<<<<< HEAD
-func (s *server) resolveAt(ctx context.Context, creds *services.Credentials, chainId string, path string, tip *cid.Cid) (*services.ResolveResponse, error) {
-	session, err := NewSession(s.storagePath, creds.WalletName, s.Client)
-=======
-func (s *server) resolveAt(ctx context.Context, creds *Credentials, chainId string, path string,
+func (s *server) resolveAt(ctx context.Context, creds *services.Credentials, chainId string, path string,
 	tip *cid.Cid) (*ResolveResponse, error) {
 	session, err := NewSession(s.storagePath, creds.WalletName, s.NotaryGroup, s.PubSub)
->>>>>>> 330fce0d
 	if err != nil {
 		return nil, err
 	}
@@ -508,13 +449,8 @@
 	}, nil
 }
 
-<<<<<<< HEAD
 func (s *server) EstablishToken(ctx context.Context, req *services.EstablishTokenRequest) (*services.EstablishTokenResponse, error) {
-	session, err := NewSession(s.storagePath, req.Creds.WalletName, s.Client)
-=======
-func (s *server) EstablishToken(ctx context.Context, req *EstablishTokenRequest) (*EstablishTokenResponse, error) {
-	session, err := NewSession(s.storagePath, req.Creds.WalletName, s.NotaryGroup, s.PubSub)
->>>>>>> 330fce0d
+	session, err := NewSession(s.storagePath, req.Creds.WalletName, s.NotaryGroup, s.PubSub)
 	if err != nil {
 		return nil, err
 	}
@@ -536,13 +472,8 @@
 	}, nil
 }
 
-<<<<<<< HEAD
 func (s *server) MintToken(ctx context.Context, req *services.MintTokenRequest) (*services.MintTokenResponse, error) {
-	session, err := NewSession(s.storagePath, req.Creds.WalletName, s.Client)
-=======
-func (s *server) MintToken(ctx context.Context, req *MintTokenRequest) (*MintTokenResponse, error) {
-	session, err := NewSession(s.storagePath, req.Creds.WalletName, s.NotaryGroup, s.PubSub)
->>>>>>> 330fce0d
+	session, err := NewSession(s.storagePath, req.Creds.WalletName, s.NotaryGroup, s.PubSub)
 	if err != nil {
 		return nil, err
 	}
