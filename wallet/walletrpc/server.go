package walletrpc

import (
	"fmt"
	"log"
	"net"
	"net/http"
	"strconv"
	"strings"

	"github.com/ethereum/go-ethereum/crypto"
	"github.com/improbable-eng/grpc-web/go/grpcweb"
	cbornode "github.com/ipfs/go-ipld-cbor"
	"github.com/quorumcontrol/messages/services"
	gossip3client "github.com/quorumcontrol/tupelo-go-client/client"
	"github.com/quorumcontrol/tupelo-go-client/consensus"
	"github.com/quorumcontrol/tupelo/wallet"
	"github.com/quorumcontrol/tupelo/wallet/adapters"
	"golang.org/x/net/context"
	"google.golang.org/grpc"
	"google.golang.org/grpc/codes"
	"google.golang.org/grpc/credentials"
	"google.golang.org/grpc/reflection"
	"google.golang.org/grpc/status"
)

const (
	defaultWebPort = ":50050"
)

type server struct {
	Client      *gossip3client.Client
	storagePath string
}

func (s *server) Register(ctx context.Context, req *services.RegisterWalletRequest) (*services.RegisterWalletResponse, error) {
	walletName := req.Creds.WalletName
	session, err := NewSession(s.storagePath, walletName, s.Client)
	if err != nil {
		return nil, err
	}
	defer session.Stop()

	err = session.CreateWallet(req.Creds.PassPhrase)
	if err != nil {
		if _, ok := err.(*wallet.CreateExistingWalletError); ok {
			msg := fmt.Sprintf("wallet %v already exists", walletName)
			return nil, status.Error(codes.AlreadyExists, msg)
		}
		return nil, fmt.Errorf("error creating wallet: %v", err)
	}

	return &services.RegisterWalletResponse{
		WalletName: req.Creds.WalletName,
	}, nil
}

func (s *server) GenerateKey(ctx context.Context, req *services.GenerateKeyRequest) (*services.GenerateKeyResponse, error) {
	session, err := NewSession(s.storagePath, req.Creds.WalletName, s.Client)
	if err != nil {
		return nil, err
	}

	err = session.Start(req.Creds.PassPhrase)
	if err != nil {
		return nil, fmt.Errorf("error starting session: %v", err)
	}

	defer session.Stop()

	key, err := session.GenerateKey()
	if err != nil {
		return nil, err
	}

	addr := crypto.PubkeyToAddress(key.PublicKey)
	return &services.GenerateKeyResponse{
		KeyAddr: addr.String(),
	}, nil
}

func (s *server) ListKeys(ctx context.Context, req *services.ListKeysRequest) (*services.ListKeysResponse, error) {
	session, err := NewSession(s.storagePath, req.Creds.WalletName, s.Client)
	if err != nil {
		return nil, err
	}

	err = session.Start(req.Creds.PassPhrase)
	if err != nil {
		return nil, fmt.Errorf("error starting session: %v", err)
	}

	defer session.Stop()

	keys, err := session.ListKeys()
	if err != nil {
		return nil, err
	}

	return &services.ListKeysResponse{
		KeyAddrs: keys,
	}, nil
}

func (s *server) parseStorageAdapter(c *services.StorageAdapterConfig) (*adapters.Config, error) {
	// Default adapters.Config is set in session.go
	if c == nil {
		return nil, nil
	}

	switch config := c.AdapterConfig.(type) {
	case *services.StorageAdapterConfig_Badger:
		return &adapters.Config{
			Adapter: adapters.BadgerStorageAdapterName,
			Arguments: map[string]interface{}{
				"path": config.Badger.Path,
			},
		}, nil
	case *services.StorageAdapterConfig_Ipld:
		return &adapters.Config{
			Adapter: adapters.IpldStorageAdapterName,
			Arguments: map[string]interface{}{
				"path":    config.Ipld.Path,
				"address": config.Ipld.Address,
				"online":  !config.Ipld.Offline,
			},
		}, nil
	default:
		return nil, fmt.Errorf("Unsupported storage adapter specified")
	}
}

func (s *server) CreateChainTree(ctx context.Context, req *services.GenerateChainRequest) (*services.GenerateChainResponse, error) {
	session, err := NewSession(s.storagePath, req.Creds.WalletName, s.Client)
	if err != nil {
		return nil, err
	}

	err = session.Start(req.Creds.PassPhrase)
	if err != nil {
		return nil, fmt.Errorf("error starting session: %v", err)
	}

	defer session.Stop()

	storageAdapterConfig, err := s.parseStorageAdapter(req.StorageAdapter)
	if err != nil {
		return nil, err
	}

	chain, err := session.CreateChain(req.KeyAddr, storageAdapterConfig)
	if err != nil {
		return nil, err
	}

	id, err := chain.Id()
	if err != nil {
		return nil, err
	}

	return &services.GenerateChainResponse{
		ChainId: id,
	}, nil
}

func (s *server) ExportChainTree(ctx context.Context, req *services.ExportChainRequest) (*services.ExportChainResponse, error) {
	session, err := NewSession(s.storagePath, req.Creds.WalletName, s.Client)
	if err != nil {
		return nil, err
	}

	err = session.Start(req.Creds.PassPhrase)
	if err != nil {
		return nil, fmt.Errorf("error starting session: %v", err)
	}

	defer session.Stop()

	serializedChain, err := session.ExportChain(req.ChainId)
	if err != nil {
		return nil, err
	}

	return &services.ExportChainResponse{
		ChainTree: serializedChain,
	}, nil
}

func (s *server) ImportChainTree(ctx context.Context, req *services.ImportChainRequest) (*services.ImportChainResponse, error) {
	session, err := NewSession(s.storagePath, req.Creds.WalletName, s.Client)
	if err != nil {
		return nil, err
	}

	err = session.Start(req.Creds.PassPhrase)
	if err != nil {
		return nil, fmt.Errorf("error starting session: %v", err)
	}

	defer session.Stop()

	storageAdapterConfig, err := s.parseStorageAdapter(req.StorageAdapter)
	if err != nil {
		return nil, err
	}

	chain, err := session.ImportChain(req.ChainTree, storageAdapterConfig)

	if err != nil {
		return nil, err
	}

	chainId, err := chain.Id()
	if err != nil {
		return nil, err
	}

	return &services.ImportChainResponse{
		ChainId: chainId,
	}, nil
}

func (s *server) ListChainIds(ctx context.Context, req *services.ListChainIdsRequest) (*services.ListChainIdsResponse, error) {
	session, err := NewSession(s.storagePath, req.Creds.WalletName, s.Client)
	if err != nil {
		return nil, err
	}

	err = session.Start(req.Creds.PassPhrase)
	if err != nil {
		return nil, fmt.Errorf("error starting session: %v", err)
	}

	defer session.Stop()

	ids, err := session.GetChainIds()
	if err != nil {
		return nil, err
	}

	return &services.ListChainIdsResponse{
		ChainIds: ids,
	}, nil
}

func (s *server) GetTip(ctx context.Context, req *services.GetTipRequest) (*services.GetTipResponse, error) {
	session, err := NewSession(s.storagePath, req.Creds.WalletName, s.Client)
	if err != nil {
		return nil, err
	}

	err = session.Start(req.Creds.PassPhrase)
	if err != nil {
		return nil, fmt.Errorf("error starting session: %v", err)
	}

	defer session.Stop()

	tipCid, err := session.GetTip(req.ChainId)
	if err != nil {
		return nil, err
	}

	return &services.GetTipResponse{
		Tip: tipCid.String(),
	}, nil
}

func (s *server) SetOwner(ctx context.Context, req *services.SetOwnerRequest) (*services.SetOwnerResponse, error) {
	session, err := NewSession(s.storagePath, req.Creds.WalletName, s.Client)
	if err != nil {
		return nil, err
	}

	err = session.Start(req.Creds.PassPhrase)
	if err != nil {
		return nil, fmt.Errorf("error starting session: %v", err)
	}

	defer session.Stop()

	newTip, err := session.SetOwner(req.ChainId, req.KeyAddr, req.NewOwnerKeys)
	if err != nil {
		return nil, err
	}

	return &services.SetOwnerResponse{
		Tip: newTip.String(),
	}, nil
}

func (s *server) SetData(ctx context.Context, req *services.SetDataRequest) (*services.SetDataResponse, error) {
	session, err := NewSession(s.storagePath, req.Creds.WalletName, s.Client)
	if err != nil {
		return nil, err
	}

	err = session.Start(req.Creds.PassPhrase)
	if err != nil {
		return nil, fmt.Errorf("error starting session: %v", err)
	}

	defer session.Stop()

	tipCid, err := session.SetData(req.ChainId, req.KeyAddr, req.Path, req.Value)
	if err != nil {
		return nil, err
	}

	return &services.SetDataResponse{
		Tip: tipCid.String(),
	}, nil
}

func (s *server) Resolve(ctx context.Context, req *services.ResolveRequest) (*services.ResolveResponse, error) {
	session, err := NewSession(s.storagePath, req.Creds.WalletName, s.Client)
	if err != nil {
		return nil, err
	}

	err = session.Start(req.Creds.PassPhrase)
	if err != nil {
		return nil, fmt.Errorf("error starting session: %v", err)
	}

	defer session.Stop()

	pathSegments, err := consensus.DecodePath(req.Path)
	if err != nil {
		return nil, fmt.Errorf("bad path: %v", err)
	}

	data, remainingSegments, err := session.Resolve(req.ChainId, pathSegments)
	if err != nil {
		return nil, err
	}

	remainingPath := strings.Join(remainingSegments, "/")
	dataBytes, err := cbornode.DumpObject(data)
	if err != nil {
		return nil, err
	}

	return &services.ResolveResponse{
		RemainingPath: remainingPath,
		Data:          dataBytes,
	}, nil
}

<<<<<<< HEAD
func (s *server) EstablishCoin(ctx context.Context, req *services.EstablishCoinRequest) (*services.EstablishCoinResponse, error) {
=======
func (s *server) EstablishToken(ctx context.Context, req *EstablishTokenRequest) (*EstablishTokenResponse, error) {
>>>>>>> 8caff301
	session, err := NewSession(s.storagePath, req.Creds.WalletName, s.Client)
	if err != nil {
		return nil, err
	}

	err = session.Start(req.Creds.PassPhrase)
	if err != nil {
		return nil, fmt.Errorf("error starting session: %v", err)
	}

	defer session.Stop()

	tipCid, err := session.EstablishToken(req.ChainId, req.KeyAddr, req.TokenName, req.Maximum)
	if err != nil {
		return nil, err
	}

<<<<<<< HEAD
	return &services.EstablishCoinResponse{
=======
	return &EstablishTokenResponse{
>>>>>>> 8caff301
		Tip: tipCid.String(),
	}, nil
}

<<<<<<< HEAD
func (s *server) MintCoin(ctx context.Context, req *services.MintCoinRequest) (*services.MintCoinResponse, error) {
=======
func (s *server) MintToken(ctx context.Context, req *MintTokenRequest) (*MintTokenResponse, error) {
>>>>>>> 8caff301
	session, err := NewSession(s.storagePath, req.Creds.WalletName, s.Client)
	if err != nil {
		return nil, err
	}

	err = session.Start(req.Creds.PassPhrase)
	if err != nil {
		return nil, fmt.Errorf("error starting session: %v", err)
	}

	defer session.Stop()

	tipCid, err := session.MintToken(req.ChainId, req.KeyAddr, req.TokenName, req.Amount)
	if err != nil {
		return nil, err
	}

<<<<<<< HEAD
	return &services.MintCoinResponse{
		Tip: tipCid.String(),
	}, nil
}

func (s *server) PlayTransactions(ctx context.Context, req *services.PlayTransactionsRequest) (*services.PlayTransactionsResponse, error) {
	session, err := NewSession(s.storagePath, req.Creds.WalletName, s.Client)
	if err != nil {
		return nil, err
	}

	err = session.Start(req.Creds.PassPhrase)
	if err != nil {
		return nil, fmt.Errorf("error starting session: %v", err)
	}

	defer session.Stop()

	tipCid, err := session.PlayTransactions(req.ChainId, req.KeyAddr, req.Transactions)

	return &services.PlayTransactionsResponse{
=======
	return &MintTokenResponse{
>>>>>>> 8caff301
		Tip: tipCid.String(),
	}, nil
}

func startServer(grpcServer *grpc.Server, storagePath string, client *gossip3client.Client,
	port int) (*grpc.Server, error) {
	fmt.Println("Starting Tupelo RPC server")

	// By providing port 0 to net.Listen, we get a randomized one
	if port <= 0 {
		port = 0
	}
	listener, err := net.Listen("tcp", fmt.Sprintf(":%d", port))
	if err != nil {
		log.Printf("Failed to open listener: %s", err)
		return nil, fmt.Errorf("failed to open listener: %s", err)
	}

	if port == 0 {
		comps := strings.Split(listener.Addr().String(), ":")
		port, err = strconv.Atoi(comps[len(comps)-1])
		if err != nil {
			return nil, err
		}
	}

	s := &server{
		Client:      client,
		storagePath: storagePath,
	}

	RegisterWalletRPCServiceServer(grpcServer, s)
	reflection.Register(grpcServer)

	go func() {
		fmt.Println("Listening on port", port)
		err := grpcServer.Serve(listener)
		if err != nil {
			log.Printf("error serving: %v", err)
		}
	}()
	return grpcServer, nil
}

// Start gRPC unsecured server.
// Passing 0 for port means to pick any available port.
func ServeInsecure(storagePath string, client *gossip3client.Client, port int) (
	*grpc.Server, error) {
	grpcServer, err := startServer(grpc.NewServer(), storagePath, client, port)
	if err != nil {
		return nil, fmt.Errorf("error starting: %v", err)
	}
	return grpcServer, nil
}

// Start gRPC server secured with TLS.
// Passing 0 for port means to pick any available port.
func ServeTLS(storagePath string, client *gossip3client.Client, certFile string, keyFile string,
	port int) (*grpc.Server, error) {
	creds, err := credentials.NewServerTLSFromFile(certFile, keyFile)
	if err != nil {
		return nil, fmt.Errorf("failed to create server TLS credentials from cert %s and key %s: %s",
			certFile, keyFile, err)
	}

	credsOption := grpc.Creds(creds)
	grpcServer := grpc.NewServer(credsOption)

	return startServer(grpcServer, storagePath, client, port)
}

func ServeWebInsecure(grpcServer *grpc.Server) (*http.Server, error) {
	s, err := createGrpcWeb(grpcServer, defaultWebPort)
	if err != nil {
		return nil, fmt.Errorf("error creating GRPC server: %v", err)
	}
	go func() {
		fmt.Println("grpc-web listening on port", defaultWebPort)
		err := s.ListenAndServe()
		if err != nil {
			log.Printf("error listening: %v", err)
		}
	}()
	return s, nil
}

func ServeWebTLS(grpcServer *grpc.Server, certFile string, keyFile string) (*http.Server, error) {
	s, err := createGrpcWeb(grpcServer, defaultWebPort)
	if err != nil {
		return nil, fmt.Errorf("error creating GRPC server: %v", err)
	}
	go func() {
		fmt.Println("grpc-web listening on port", defaultWebPort)
		err := s.ListenAndServeTLS(certFile, keyFile)
		if err != nil {
			log.Printf("error listening: %v", err)
		}
	}()
	return s, nil
}

func createGrpcWeb(grpcServer *grpc.Server, port string) (*http.Server, error) {
	wrappedGrpc := grpcweb.WrapServer(grpcServer)
	handler := http.HandlerFunc(func(resp http.ResponseWriter, req *http.Request) {
		if wrappedGrpc.IsGrpcWebRequest(req) {
			wrappedGrpc.ServeHTTP(resp, req)
			return
		}

		if req.Method == "OPTIONS" {
			headers := resp.Header()
			headers.Add("Access-Control-Allow-Origin", "*")
			headers.Add("Access-Control-Allow-Headers", "*")
			headers.Add("Access-Control-Allow-Methods", "GET, POST,OPTIONS")
			resp.WriteHeader(http.StatusOK)
		} else {
			//TODO: this is a good place to stick in the UI
			log.Printf("unkown route: %v", req)
		}

	})
	s := &http.Server{
		Addr:    port,
		Handler: handler,
	}
	return s, nil
}<|MERGE_RESOLUTION|>--- conflicted
+++ resolved
@@ -347,11 +347,7 @@
 	}, nil
 }
 
-<<<<<<< HEAD
-func (s *server) EstablishCoin(ctx context.Context, req *services.EstablishCoinRequest) (*services.EstablishCoinResponse, error) {
-=======
-func (s *server) EstablishToken(ctx context.Context, req *EstablishTokenRequest) (*EstablishTokenResponse, error) {
->>>>>>> 8caff301
+func (s *server) EstablishToken(ctx context.Context, req *services.EstablishTokenRequest) (*services.EstablishTokenResponse, error) {
 	session, err := NewSession(s.storagePath, req.Creds.WalletName, s.Client)
 	if err != nil {
 		return nil, err
@@ -369,20 +365,12 @@
 		return nil, err
 	}
 
-<<<<<<< HEAD
-	return &services.EstablishCoinResponse{
-=======
-	return &EstablishTokenResponse{
->>>>>>> 8caff301
+	return &services.EstablishTokenResponse{
 		Tip: tipCid.String(),
 	}, nil
 }
 
-<<<<<<< HEAD
-func (s *server) MintCoin(ctx context.Context, req *services.MintCoinRequest) (*services.MintCoinResponse, error) {
-=======
-func (s *server) MintToken(ctx context.Context, req *MintTokenRequest) (*MintTokenResponse, error) {
->>>>>>> 8caff301
+func (s *server) MintToken(ctx context.Context, req *services.MintTokenRequest) (*services.MintTokenResponse, error) {
 	session, err := NewSession(s.storagePath, req.Creds.WalletName, s.Client)
 	if err != nil {
 		return nil, err
@@ -400,8 +388,7 @@
 		return nil, err
 	}
 
-<<<<<<< HEAD
-	return &services.MintCoinResponse{
+	return &services.MintTokenResponse{
 		Tip: tipCid.String(),
 	}, nil
 }
@@ -422,9 +409,6 @@
 	tipCid, err := session.PlayTransactions(req.ChainId, req.KeyAddr, req.Transactions)
 
 	return &services.PlayTransactionsResponse{
-=======
-	return &MintTokenResponse{
->>>>>>> 8caff301
 		Tip: tipCid.String(),
 	}, nil
 }
