module github.com/quorumcontrol/tupelo

go 1.12

replace github.com/quorumcontrol/messages => ../messages/build/go

replace github.com/quorumcontrol/chaintree => ../chaintree

replace github.com/quorumcontrol/tupelo-go-client => ../messages

require (
<<<<<<< HEAD
        github.com/AsynkronIT/protoactor-go v0.0.0-20190318154652-aa1aa20c2fa0
        github.com/Workiva/go-datastructures v1.0.50
        github.com/abiosoft/ishell v2.0.0+incompatible
        github.com/abiosoft/readline v0.0.0-20180607040430-155bce2042db // indirect
        github.com/chzyer/logex v1.1.10 // indirect
        github.com/chzyer/test v0.0.0-20180213035817-a1ea475d72b1 // indirect
        github.com/ethereum/go-ethereum v1.8.23
        github.com/flynn-archive/go-shlex v0.0.0-20150515145356-3f9db97f8568 // indirect
        github.com/gobuffalo/packr/v2 v2.0.8
        github.com/gogo/protobuf v1.2.1
        github.com/golang/protobuf v1.3.1
        github.com/gorilla/mux v1.7.0
        github.com/hashicorp/go-immutable-radix v1.0.0
        github.com/hashicorp/golang-lru v0.5.1
        github.com/improbable-eng/grpc-web v0.9.0
        github.com/inconshreveable/mousetrap v1.0.0 // indirect
        github.com/ipfs/go-cid v0.0.1
        github.com/ipfs/go-ipfs v0.4.19-rc2.0.20190327141900-b9e45e8941ef
        github.com/ipfs/go-ipfs-config v0.0.1
        github.com/ipfs/go-ipfs-http-client v0.0.0-20190329134716-880cd0134a92
        github.com/ipfs/go-ipld-cbor v1.5.1-0.20190302174746-59d816225550
        github.com/ipfs/go-log v0.0.1
        github.com/mitchellh/go-homedir v1.1.0
        github.com/multiformats/go-multiaddr v0.0.1
        github.com/mwitkow/go-conntrack v0.0.0-20161129095857-cc309e4a2223 // indirect
        github.com/opentracing/opentracing-go v1.0.2
        github.com/quorumcontrol/chaintree v0.0.0-20190403065858-dd3b42109016
        github.com/quorumcontrol/differencedigest v0.0.3
        github.com/quorumcontrol/messages v0.0.0-20190329073357-72154292315e
        github.com/quorumcontrol/storage v1.1.1
        github.com/quorumcontrol/tupelo-go-client v0.1.2-0.20190329154750-29244d910cc9
        github.com/shibukawa/configdir v0.0.0-20170330084843-e180dbdc8da0
        github.com/spf13/cobra v0.0.3
        github.com/spf13/viper v1.3.1
        github.com/stretchr/testify v1.3.0
        github.com/tinylib/msgp v1.1.0
        golang.org/x/net v0.0.0-20190328230028-74de082e2cca
        google.golang.org/genproto v0.0.0-20180831171423-11092d34479b // indirect
        google.golang.org/grpc v1.19.1
=======
	github.com/AsynkronIT/protoactor-go v0.0.0-20190318154652-aa1aa20c2fa0
	github.com/BurntSushi/toml v0.3.1 // indirect
	github.com/Workiva/go-datastructures v1.0.50
	github.com/abiosoft/ishell v2.0.0+incompatible
	github.com/abiosoft/readline v0.0.0-20180607040430-155bce2042db // indirect
	github.com/chzyer/logex v1.1.10 // indirect
	github.com/chzyer/test v0.0.0-20180213035817-a1ea475d72b1 // indirect
	github.com/ethereum/go-ethereum v1.8.23
	github.com/flynn-archive/go-shlex v0.0.0-20150515145356-3f9db97f8568 // indirect
	github.com/gobuffalo/packr/v2 v2.0.8
	github.com/gogo/protobuf v1.2.1
	github.com/golang/protobuf v1.3.0
	github.com/gorilla/mux v1.7.0
	github.com/hashicorp/go-immutable-radix v1.0.0
	github.com/hashicorp/golang-lru v0.5.1
	github.com/improbable-eng/grpc-web v0.9.0
	github.com/inconshreveable/mousetrap v1.0.0 // indirect
	github.com/ipfs/go-cid v0.0.1
	github.com/ipfs/go-ipfs v0.4.19-rc2.0.20190327141900-b9e45e8941ef
	github.com/ipfs/go-ipfs-config v0.0.1
	github.com/ipfs/go-ipfs-http-client v0.0.0-20190329134716-880cd0134a92
	github.com/ipfs/go-ipld-cbor v1.5.1-0.20190302174746-59d816225550
	github.com/ipfs/go-log v0.0.1
	github.com/jakehl/goid v1.1.0
	github.com/mitchellh/go-homedir v1.1.0
	github.com/multiformats/go-multiaddr v0.0.1
	github.com/opentracing/opentracing-go v1.0.2
	github.com/quorumcontrol/chaintree v0.0.0-20190408142253-d51249460e8033b6d1eec9c85644bff9280b85ca
	github.com/quorumcontrol/differencedigest v0.0.3
	github.com/quorumcontrol/storage v1.1.1
	github.com/quorumcontrol/tupelo-go-client v0.1.2-0.20190409193529-02f3057febe6ef4e35774059d24cbc179adbdc81
	github.com/shibukawa/configdir v0.0.0-20170330084843-e180dbdc8da0
	github.com/spf13/cobra v0.0.3
	github.com/spf13/viper v1.3.1
	github.com/stretchr/testify v1.3.0
	github.com/tinylib/msgp v1.1.0
	golang.org/x/net v0.0.0-20190311183353-d8887717615a
	google.golang.org/grpc v1.18.0
>>>>>>> 4590ea1c
)<|MERGE_RESOLUTION|>--- conflicted
+++ resolved
@@ -6,52 +6,10 @@
 
 replace github.com/quorumcontrol/chaintree => ../chaintree
 
-replace github.com/quorumcontrol/tupelo-go-client => ../messages
+replace github.com/quorumcontrol/tupelo-go-client => ../tupelo-go-client
 
 require (
-<<<<<<< HEAD
-        github.com/AsynkronIT/protoactor-go v0.0.0-20190318154652-aa1aa20c2fa0
-        github.com/Workiva/go-datastructures v1.0.50
-        github.com/abiosoft/ishell v2.0.0+incompatible
-        github.com/abiosoft/readline v0.0.0-20180607040430-155bce2042db // indirect
-        github.com/chzyer/logex v1.1.10 // indirect
-        github.com/chzyer/test v0.0.0-20180213035817-a1ea475d72b1 // indirect
-        github.com/ethereum/go-ethereum v1.8.23
-        github.com/flynn-archive/go-shlex v0.0.0-20150515145356-3f9db97f8568 // indirect
-        github.com/gobuffalo/packr/v2 v2.0.8
-        github.com/gogo/protobuf v1.2.1
-        github.com/golang/protobuf v1.3.1
-        github.com/gorilla/mux v1.7.0
-        github.com/hashicorp/go-immutable-radix v1.0.0
-        github.com/hashicorp/golang-lru v0.5.1
-        github.com/improbable-eng/grpc-web v0.9.0
-        github.com/inconshreveable/mousetrap v1.0.0 // indirect
-        github.com/ipfs/go-cid v0.0.1
-        github.com/ipfs/go-ipfs v0.4.19-rc2.0.20190327141900-b9e45e8941ef
-        github.com/ipfs/go-ipfs-config v0.0.1
-        github.com/ipfs/go-ipfs-http-client v0.0.0-20190329134716-880cd0134a92
-        github.com/ipfs/go-ipld-cbor v1.5.1-0.20190302174746-59d816225550
-        github.com/ipfs/go-log v0.0.1
-        github.com/mitchellh/go-homedir v1.1.0
-        github.com/multiformats/go-multiaddr v0.0.1
-        github.com/mwitkow/go-conntrack v0.0.0-20161129095857-cc309e4a2223 // indirect
-        github.com/opentracing/opentracing-go v1.0.2
-        github.com/quorumcontrol/chaintree v0.0.0-20190403065858-dd3b42109016
-        github.com/quorumcontrol/differencedigest v0.0.3
-        github.com/quorumcontrol/messages v0.0.0-20190329073357-72154292315e
-        github.com/quorumcontrol/storage v1.1.1
-        github.com/quorumcontrol/tupelo-go-client v0.1.2-0.20190329154750-29244d910cc9
-        github.com/shibukawa/configdir v0.0.0-20170330084843-e180dbdc8da0
-        github.com/spf13/cobra v0.0.3
-        github.com/spf13/viper v1.3.1
-        github.com/stretchr/testify v1.3.0
-        github.com/tinylib/msgp v1.1.0
-        golang.org/x/net v0.0.0-20190328230028-74de082e2cca
-        google.golang.org/genproto v0.0.0-20180831171423-11092d34479b // indirect
-        google.golang.org/grpc v1.19.1
-=======
 	github.com/AsynkronIT/protoactor-go v0.0.0-20190318154652-aa1aa20c2fa0
-	github.com/BurntSushi/toml v0.3.1 // indirect
 	github.com/Workiva/go-datastructures v1.0.50
 	github.com/abiosoft/ishell v2.0.0+incompatible
 	github.com/abiosoft/readline v0.0.0-20180607040430-155bce2042db // indirect
@@ -61,7 +19,7 @@
 	github.com/flynn-archive/go-shlex v0.0.0-20150515145356-3f9db97f8568 // indirect
 	github.com/gobuffalo/packr/v2 v2.0.8
 	github.com/gogo/protobuf v1.2.1
-	github.com/golang/protobuf v1.3.0
+	github.com/golang/protobuf v1.3.1
 	github.com/gorilla/mux v1.7.0
 	github.com/hashicorp/go-immutable-radix v1.0.0
 	github.com/hashicorp/golang-lru v0.5.1
@@ -79,6 +37,7 @@
 	github.com/opentracing/opentracing-go v1.0.2
 	github.com/quorumcontrol/chaintree v0.0.0-20190408142253-d51249460e8033b6d1eec9c85644bff9280b85ca
 	github.com/quorumcontrol/differencedigest v0.0.3
+	github.com/quorumcontrol/messages v0.0.0-20190329073357-72154292315e
 	github.com/quorumcontrol/storage v1.1.1
 	github.com/quorumcontrol/tupelo-go-client v0.1.2-0.20190409193529-02f3057febe6ef4e35774059d24cbc179adbdc81
 	github.com/shibukawa/configdir v0.0.0-20170330084843-e180dbdc8da0
@@ -86,7 +45,7 @@
 	github.com/spf13/viper v1.3.1
 	github.com/stretchr/testify v1.3.0
 	github.com/tinylib/msgp v1.1.0
-	golang.org/x/net v0.0.0-20190311183353-d8887717615a
-	google.golang.org/grpc v1.18.0
->>>>>>> 4590ea1c
+	golang.org/x/net v0.0.0-20190328230028-74de082e2cca
+	google.golang.org/genproto v0.0.0-20180831171423-11092d34479b // indirect
+	google.golang.org/grpc v1.19.1
 )