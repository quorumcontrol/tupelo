# Gopkg.toml example
#
# Refer to https://github.com/golang/dep/blob/master/docs/Gopkg.toml.md
# for detailed Gopkg.toml documentation.
#
# required = ["github.com/user/thing/cmd/thing"]
# ignored = ["github.com/user/project/pkgX", "bitbucket.org/user/project/pkgA/pkgY"]
#
# [[constraint]]
#   name = "github.com/user/project"
#   version = "1.0.0"
#
# [[constraint]]
#   name = "github.com/user/project2"
#   branch = "dev"
#   source = "github.com/myfork/project2"
#
# [[override]]
#  name = "github.com/x/y"
#  version = "2.4.0"

required = [
  "github.com/golang/protobuf/protoc-gen-go"
]

[[constraint]]
  name = "github.com/stretchr/testify"
  version = "1.2.0"

# v1.4 (the latest tagged) does not work with ishell
[[override]]
  name = "github.com/chzyer/readline"
  revision = "f6d7a1f6fbf35bbf9beb80dc63c56a29dcfb759f"

[[constraint]]
  name = "github.com/abiosoft/ishell"
  revision = "a1085105335bd19f4101afe99e02948a0b41bf15"

[[constraint]]
  name = "github.com/ethereum/go-ethereum"
  revision = "1e67410e88d2685bc54611a7c9f75c327b553ccc"

[[constraint]]
  name = "github.com/quorumcontrol/chaintree"
<<<<<<< HEAD
  version = "v3.0.2"
  source = "git@github.com:quorumcontrol/chaintree.git"
=======
  source = "git@github.com:quorumcontrol/chaintree.git"  
  version = "v4.0.1"
>>>>>>> 1c7d98d8

[[constraint]]
  name = "github.com/quorumcontrol/differencedigest"
  version = "v0.0.2"

[[constraint]]
  source = "git@github.com:quorumcontrol/storage.git"
  name = "github.com/quorumcontrol/storage"
  version = "1.1.1"

[[constraint]]
  name = "github.com/ipfs/go-ipld-cbor"
  revision = "5a60a3a4a7ccddcc717bbac9f8e0a65dd982ad46"

[[constraint]]
  name = "github.com/ipsn/go-ipfs"
  revision = "4b3ab38e3ef37ded722bab7ee9f3c4cf69fbaeff"

[[constraint]]
  name = "github.com/gorilla/mux"
  version = "1.6.2"

[[constraint]]
  name = "github.com/dedis/kyber"
  source = "https://github.com/quorumcontrol/kyber.git"
  revision = "189774c4cc923eb3772a72eecbb50cec5eaf2610"

<<<<<<< HEAD
# [[constraint]]
#   name = "github.com/grpc-ecosystem/grpc-gateway"
#   branch = "master"

# [[override]]
#   name = "github.com/google/protobuf"
#   version = "3.6.1"
=======
[[constraint]]
  name = "github.com/tinylib/msgp"
  version = "v1.1.0"
>>>>>>> 1c7d98d8
<|MERGE_RESOLUTION|>--- conflicted
+++ resolved
@@ -42,13 +42,8 @@
 
 [[constraint]]
   name = "github.com/quorumcontrol/chaintree"
-<<<<<<< HEAD
-  version = "v3.0.2"
   source = "git@github.com:quorumcontrol/chaintree.git"
-=======
-  source = "git@github.com:quorumcontrol/chaintree.git"  
   version = "v4.0.1"
->>>>>>> 1c7d98d8
 
 [[constraint]]
   name = "github.com/quorumcontrol/differencedigest"
@@ -76,16 +71,14 @@
   source = "https://github.com/quorumcontrol/kyber.git"
   revision = "189774c4cc923eb3772a72eecbb50cec5eaf2610"
 
-<<<<<<< HEAD
+[[constraint]]
+  name = "github.com/tinylib/msgp"
+  version = "v1.1.0"
+
 # [[constraint]]
 #   name = "github.com/grpc-ecosystem/grpc-gateway"
 #   branch = "master"
 
 # [[override]]
 #   name = "github.com/google/protobuf"
-#   version = "3.6.1"
-=======
-[[constraint]]
-  name = "github.com/tinylib/msgp"
-  version = "v1.1.0"
->>>>>>> 1c7d98d8
+#   version = "3.6.1"