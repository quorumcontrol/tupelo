--- conflicted
+++ resolved
@@ -37,14 +37,9 @@
   revision = "1e67410e88d2685bc54611a7c9f75c327b553ccc"
 
 [[constraint]]
+  name = "github.com/quorumcontrol/chaintree"
   source = "git@github.com:quorumcontrol/chaintree.git"  
-  name = "github.com/quorumcontrol/chaintree"
-<<<<<<< HEAD
-  version = "4.0.0"
-=======
-  version = "v3.0.5"
-  source = "git@github.com:quorumcontrol/chaintree.git"
->>>>>>> f8507186
+  version = "v4.0.1"
 
 [[constraint]]
   name = "github.com/quorumcontrol/differencedigest"
